--- conflicted
+++ resolved
@@ -10,13 +10,10 @@
 from app.api import deps
 from app.db.models.user import User
 from app.schemas.indicator import (
-<<<<<<< HEAD
     BulkCreateError,
     BulkIndicatorCreate,
     BulkIndicatorResponse,
-=======
     FormSchemaResponse,
->>>>>>> 0998f4ec
     IndicatorCreate,
     IndicatorDraftCreate,
     IndicatorDraftDeltaUpdate,
@@ -470,7 +467,64 @@
     return history
 
 
-<<<<<<< HEAD
+@router.get(
+    "/{indicator_id}/form-schema",
+    response_model=FormSchemaResponse,
+    status_code=status.HTTP_200_OK,
+    summary="Get form schema for an indicator",
+)
+def get_indicator_form_schema(
+    *,
+    db: Session = Depends(deps.get_db),
+    current_user: User = Depends(deps.get_current_user),
+    indicator_id: int,
+) -> FormSchemaResponse:
+    """
+    Get form schema for a specific indicator.
+
+    **Permissions**: All authenticated users
+    - BLGU users: Can access all indicators (all barangays complete all governance areas)
+    - Assessors and validators: Can access all indicators
+
+    **Path Parameters**:
+    - indicator_id: ID of the indicator
+
+    **Returns**: Form schema with metadata (title, description, governance area)
+
+    **Raises**:
+    - 404: Indicator not found
+    """
+    from app.db.enums import UserRole
+
+    # Retrieve indicator with form_schema, calculation_schema, remark_schema
+    indicator = indicator_service.get_indicator(db=db, indicator_id=indicator_id)
+
+    if not indicator:
+        raise HTTPException(
+            status_code=status.HTTP_404_NOT_FOUND,
+            detail=f"Indicator with ID {indicator_id} not found",
+        )
+
+    # Permission check: BLGU users can access all indicators
+    # (all barangays need to complete assessments for all governance areas)
+    # Assessors/Validators/MLGOO_DILG can access all indicators
+    # Current implementation: All authenticated users can access (verified by get_current_user dependency)
+
+    # Extract form_schema and metadata
+    # Note: Do NOT include calculation_schema or remark_schema (assessor-only fields)
+    from app.schemas.indicator import FormSchemaMetadata
+
+    return FormSchemaResponse(
+        indicator_id=indicator.id,
+        form_schema=indicator.form_schema or {},
+        metadata=FormSchemaMetadata(
+            title=indicator.name,
+            description=indicator.description,
+            governance_area_name=indicator.governance_area.name if indicator.governance_area else None,
+        )
+    )
+
+
 # =============================================================================
 # Bulk Operations Endpoints (Phase 6: Hierarchical Indicator Creation)
 # =============================================================================
@@ -858,62 +912,4 @@
         user_id=current_user.id,
     )
 
-    return draft
-=======
-@router.get(
-    "/{indicator_id}/form-schema",
-    response_model=FormSchemaResponse,
-    status_code=status.HTTP_200_OK,
-    summary="Get form schema for an indicator",
-)
-def get_indicator_form_schema(
-    *,
-    db: Session = Depends(deps.get_db),
-    current_user: User = Depends(deps.get_current_user),
-    indicator_id: int,
-) -> FormSchemaResponse:
-    """
-    Get form schema for a specific indicator.
-
-    **Permissions**: All authenticated users
-    - BLGU users: Can access all indicators (all barangays complete all governance areas)
-    - Assessors and validators: Can access all indicators
-
-    **Path Parameters**:
-    - indicator_id: ID of the indicator
-
-    **Returns**: Form schema with metadata (title, description, governance area)
-
-    **Raises**:
-    - 404: Indicator not found
-    """
-    from app.db.enums import UserRole
-
-    # Retrieve indicator with form_schema, calculation_schema, remark_schema
-    indicator = indicator_service.get_indicator(db=db, indicator_id=indicator_id)
-
-    if not indicator:
-        raise HTTPException(
-            status_code=status.HTTP_404_NOT_FOUND,
-            detail=f"Indicator with ID {indicator_id} not found",
-        )
-
-    # Permission check: BLGU users can access all indicators
-    # (all barangays need to complete assessments for all governance areas)
-    # Assessors/Validators/MLGOO_DILG can access all indicators
-    # Current implementation: All authenticated users can access (verified by get_current_user dependency)
-
-    # Extract form_schema and metadata
-    # Note: Do NOT include calculation_schema or remark_schema (assessor-only fields)
-    from app.schemas.indicator import FormSchemaMetadata
-
-    return FormSchemaResponse(
-        indicator_id=indicator.id,
-        form_schema=indicator.form_schema or {},
-        metadata=FormSchemaMetadata(
-            title=indicator.name,
-            description=indicator.description,
-            governance_area_name=indicator.governance_area.name if indicator.governance_area else None,
-        )
-    )
->>>>>>> 0998f4ec
+    return draft