--- conflicted
+++ resolved
@@ -1,23 +1,16 @@
-<<<<<<< HEAD
+
 // 🚀 Modern login form using auto-generated React Query hooks
 "use client";
 
 import { useState, useEffect } from "react";
 import { useRouter } from "next/navigation";
 import { usePostAuthLogin, useGetUsersMe } from "@vantage/shared";
-=======
-// 🚀 Modern component using auto-generated React Query hooks
-"use client";
-
-import { useRouter } from "next/navigation";
-import { usePostAuthLogout } from "@vantage/shared";
->>>>>>> 2b8dfd80
+
 import { useAuthStore } from "@/store/useAuthStore";
 import { Button } from "@/components/ui/button";
 import { cn } from "@/lib/utils";
 
 /**
-<<<<<<< HEAD
  * Login form component with authentication and redirect logic
  *
  * Uses the auto-generated usePostAuthLogin hook and integrates with
@@ -31,16 +24,7 @@
 
   // Get auth store actions
   const { setToken, setUser } = useAuthStore();
-=======
- * User navigation component with logout functionality
- *
- * Displays current user information and provides logout functionality.
- * Uses the Zustand auth store for user data and the auto-generated
- * usePostAuthLogout hook for logout operations.
- */
-export default function UserNav() {
-  const router = useRouter();
->>>>>>> 2b8dfd80
+
 
   // Get user data and logout function from auth store
   const { user, logout } = useAuthStore();
@@ -51,7 +35,6 @@
   // Auto-generated logout mutation hook
   const logoutMutation = usePostAuthLogout({
     mutation: {
-<<<<<<< HEAD
       onSuccess: (response) => {
         console.log("Login successful:", response);
 
@@ -180,109 +163,21 @@
             className="mt-1 block w-full px-3 py-2 border border-gray-300 rounded-md shadow-sm focus:outline-none focus:ring-blue-500 focus:border-blue-500 disabled:bg-gray-50 disabled:cursor-not-allowed"
             placeholder="••••••••"
           />
-=======
-      onSuccess: () => {
-        console.log("Logout successful");
-        // Clear auth store (this will also clear cookies)
-        logout();
-        // Redirect to login page
-        router.push("/login");
-      },
-      onError: (error) => {
-        console.error("Logout failed:", error);
-        // Even if logout fails on server, clear local auth state
-        logout();
-        router.push("/login");
-      },
-    },
-  });
-
-  const handleLogout = () => {
-    // Trigger the logout mutation
-    logoutMutation.mutate();
-  };
-
-  if (!user) {
-    return (
-      <div className="py-2">
-        <div className="px-4 py-3 border-b border-gray-100">
-          <div className="flex items-center space-x-3">
-            <div className="h-8 w-8 rounded-full bg-gray-100 flex items-center justify-center">
-              <svg
-                className="w-4 h-4 text-gray-400"
-                fill="none"
-                stroke="currentColor"
-                viewBox="0 0 24 24"
-              >
-                <path
-                  strokeLinecap="round"
-                  strokeLinejoin="round"
-                  strokeWidth={2}
-                  d="M16 7a4 4 0 11-8 0 4 4 0 018 0zM12 14a7 7 0 00-7 7h14a7 7 0 00-7-7z"
-                />
-              </svg>
-            </div>
-            <div className="flex-1 min-w-0">
-              <p className="text-sm font-medium text-gray-900">No user data</p>
-              <p className="text-xs text-gray-500">Please log in</p>
-            </div>
-          </div>
-        </div>
-
-        {/* Logout Button */}
-        <div className="px-2 py-1">
-          <button
-            onClick={handleLogout}
-            disabled={logoutMutation.isPending}
-            className="w-full flex items-center px-3 py-2 text-sm text-red-600 hover:bg-red-50 hover:text-red-700 rounded-md transition-colors duration-150 disabled:opacity-50 disabled:cursor-not-allowed"
-          >
-            <svg
-              className="w-4 h-4 mr-2"
-              fill="none"
-              stroke="currentColor"
-              viewBox="0 0 24 24"
-            >
-              <path
-                strokeLinecap="round"
-                strokeLinejoin="round"
-                strokeWidth={2}
-                d="M17 16l4-4m0 0l-4-4m4 4H7m6 4v1a3 3 0 01-3 3H6a3 3 0 01-3-3V7a3 3 0 013-3h4a3 3 0 013 3v1"
-              />
-            </svg>
-            Logout
-          </button>
->>>>>>> 2b8dfd80
         </div>
       </div>
     );
   }
 
-<<<<<<< HEAD
         {/* Error Display */}
         {loginMutation.error && (
           <div className="bg-red-50 border border-red-200 rounded-md p-3">
             <div className="text-red-600 text-sm">{getErrorMessage()}</div>
-=======
-  return (
-    <div className="bg-white shadow rounded-lg p-6">
-      <div className="flex items-center justify-between">
-        <div className="flex items-center space-x-4">
-          <div className="bg-blue-100 rounded-full p-3">
-            <svg
-              className="w-8 h-8 text-blue-600"
-              fill="currentColor"
-              viewBox="0 0 20 20"
-            >
-              <path d="M10 9a3 3 0 100-6 3 3 0 000 6zm-7 9a7 7 0 1114 0H3z" />
-            </svg>
->>>>>>> 2b8dfd80
           </div>
           <div>
             <h2 className="text-xl font-semibold text-gray-900">{user.name}</h2>
             <p className="text-gray-600">{user.email}</p>
             <p className="text-sm text-gray-500">Role: {user.role}</p>
 
-<<<<<<< HEAD
         {/* Submit Button with Loading State */}
         <Button
           type="submit"
@@ -307,11 +202,6 @@
         <div className="mt-4 bg-green-50 border border-green-200 rounded-md p-3">
           <div className="text-green-600 text-sm">
             ✅ Login successful! Redirecting...
-=======
-            <p className="text-sm text-gray-500">
-              Member since {new Date(user.created_at).toLocaleDateString()}
-            </p>
->>>>>>> 2b8dfd80
           </div>
         </div>
 
