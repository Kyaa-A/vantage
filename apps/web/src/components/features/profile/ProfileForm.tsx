--- conflicted
+++ resolved
@@ -168,11 +168,7 @@
                    </div>
                  </div>
                  
-<<<<<<< HEAD
-                 {user?.role !== 'SUPERADMIN' && (
-=======
                  {user?.role !== 'SUPERADMIN' && user?.role !== 'AREA_ASSESSOR' && (
->>>>>>> 2e9f0737
                    <div className="space-y-3">
                      <label className="text-sm font-semibold text-[var(--foreground)] flex items-center gap-2">
                        <MapPin className="h-4 w-4 text-[var(--cityscape-yellow)]" />
@@ -186,8 +182,6 @@
                    </div>
                  )}
                  
-<<<<<<< HEAD
-=======
                  {user?.role === 'AREA_ASSESSOR' && (
                    <div className="space-y-3">
                      <label className="text-sm font-semibold text-[var(--foreground)] flex items-center gap-2">
@@ -202,7 +196,6 @@
                    </div>
                  )}
                  
->>>>>>> 2e9f0737
                  <div className="space-y-3">
                    <label className="text-sm font-semibold text-[var(--foreground)] flex items-center gap-2">
                      <Phone className="h-4 w-4 text-[var(--cityscape-yellow)]" />
@@ -222,11 +215,7 @@
                    </label>
                    <div className="bg-[var(--hover)] backdrop-blur-sm rounded-sm p-4 border border-[var(--border)]">
                      <div className="text-base font-medium text-[var(--text-secondary)]">
-<<<<<<< HEAD
-                       {user?.role ? user.role.replace(/_/g, ' ') : 'N/A'}
-=======
                        {user?.role === 'AREA_ASSESSOR' ? 'Area Assessor' : user?.role ? user.role.replace(/_/g, ' ') : 'N/A'}
->>>>>>> 2e9f0737
                      </div>
                    </div>
                  </div>
