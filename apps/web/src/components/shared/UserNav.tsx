// 🚀 Modern component using auto-generated React Query hooks
"use client";

<<<<<<< HEAD
import { useRouter } from "next/navigation";
import { usePostAuthLogout } from "@vantage/shared";
import { useAuthStore } from "@/store/useAuthStore";
import { Button } from "@/components/ui/button";
import { cn } from "@/lib/utils";

/**
 * User navigation component with logout functionality
 *
=======
import { useRouter } from 'next/navigation';
import { usePostAuthLogout } from '@vantage/shared';
import { useAuthStore } from '@/store/useAuthStore';
import { Button } from '@/components/ui/button';
import { cn } from '@/lib/utils';

/**
 * User navigation component with logout functionality
 * 
>>>>>>> 6d83b77d
 * Displays current user information and provides logout functionality.
 * Uses the Zustand auth store for user data and the auto-generated
 * usePostAuthLogout hook for logout operations.
 */
export default function UserNav() {
  const router = useRouter();
<<<<<<< HEAD

  // Get user data and logout function from auth store
  const { user, logout } = useAuthStore();

  // Debug: Log the user data
  console.log("UserNav - User data:", user);

  // Auto-generated logout mutation hook
  const logoutMutation = usePostAuthLogout({
    mutation: {
      onSuccess: () => {
        console.log("Logout successful");
        // Clear auth store (this will also clear cookies)
        logout();
        // Redirect to login page
        router.push("/login");
      },
      onError: (error) => {
        console.error("Logout failed:", error);
        // Even if logout fails on server, clear local auth state
        logout();
        router.push("/login");
      },
    },
  });

=======
  
  // Get user data and logout function from auth store
  const { user, logout } = useAuthStore();

  // Auto-generated logout mutation hook
  const logoutMutation = usePostAuthLogout({
    mutation: {
      onSuccess: () => {
        console.log('Logout successful');
        // Clear auth store (this will also clear cookies)
        logout();
        // Redirect to login page
        router.push('/login');
      },
      onError: (error) => {
        console.error('Logout failed:', error);
        // Even if logout fails on server, clear local auth state
        logout();
        router.push('/login');
      }
    }
  });

>>>>>>> 6d83b77d
  const handleLogout = () => {
    // Trigger the logout mutation
    logoutMutation.mutate();
  };

  if (!user) {
    return (
      <div className="py-2">
        <div className="px-4 py-3 border-b border-gray-100">
          <div className="flex items-center space-x-3">
            <div className="h-8 w-8 rounded-full bg-gray-100 flex items-center justify-center">
              <svg
                className="w-4 h-4 text-gray-400"
                fill="none"
                stroke="currentColor"
                viewBox="0 0 24 24"
              >
                <path
                  strokeLinecap="round"
                  strokeLinejoin="round"
                  strokeWidth={2}
                  d="M16 7a4 4 0 11-8 0 4 4 0 018 0zM12 14a7 7 0 00-7 7h14a7 7 0 00-7-7z"
                />
              </svg>
            </div>
            <div className="flex-1 min-w-0">
              <p className="text-sm font-medium text-gray-900">No user data</p>
              <p className="text-xs text-gray-500">Please log in</p>
            </div>
          </div>
        </div>

        {/* Logout Button */}
        <div className="px-2 py-1">
          <button
            onClick={handleLogout}
            disabled={logoutMutation.isPending}
            className="w-full flex items-center px-3 py-2 text-sm text-red-600 hover:bg-red-50 hover:text-red-700 rounded-md transition-colors duration-150 disabled:opacity-50 disabled:cursor-not-allowed"
          >
            <svg
              className="w-4 h-4 mr-2"
              fill="none"
              stroke="currentColor"
              viewBox="0 0 24 24"
            >
              <path
                strokeLinecap="round"
                strokeLinejoin="round"
                strokeWidth={2}
                d="M17 16l4-4m0 0l-4-4m4 4H7m6 4v1a3 3 0 01-3 3H6a3 3 0 01-3-3V7a3 3 0 013-3h4a3 3 0 013 3v1"
              />
            </svg>
            Logout
          </button>
        </div>
      </div>
    );
  }

  return (
    <div className="bg-white shadow rounded-lg p-6">
      <div className="flex items-center justify-between">
        <div className="flex items-center space-x-4">
          <div className="bg-blue-100 rounded-full p-3">
<<<<<<< HEAD
            <svg
              className="w-8 h-8 text-blue-600"
              fill="currentColor"
              viewBox="0 0 20 20"
            >
=======
            <svg className="w-8 h-8 text-blue-600" fill="currentColor" viewBox="0 0 20 20">
>>>>>>> 6d83b77d
              <path d="M10 9a3 3 0 100-6 3 3 0 000 6zm-7 9a7 7 0 1114 0H3z" />
            </svg>
          </div>
          <div>
            <h2 className="text-xl font-semibold text-gray-900">{user.name}</h2>
            <p className="text-gray-600">{user.email}</p>
<<<<<<< HEAD
            <p className="text-sm text-gray-500">Role: {user.role}</p>
=======
            <p className="text-sm text-gray-500">
              Role: {user.role}
            </p>
>>>>>>> 6d83b77d
            <p className="text-sm text-gray-500">
              Member since {new Date(user.created_at).toLocaleDateString()}
            </p>
          </div>
        </div>
<<<<<<< HEAD

=======
        
>>>>>>> 6d83b77d
        {/* Logout Button */}
        <div className="flex flex-col items-end space-y-2">
          <Button
            variant="outline"
            size="sm"
            onClick={handleLogout}
            disabled={logoutMutation.isPending}
            className="text-red-600 hover:text-red-700 hover:bg-red-50"
          >
            {logoutMutation.isPending ? (
              <>
                <div className="animate-spin rounded-full h-4 w-4 border-b-2 border-red-600 mr-2"></div>
                Logging out...
              </>
            ) : (
<<<<<<< HEAD
              "Logout"
=======
              'Logout'
>>>>>>> 6d83b77d
            )}
          </Button>
        </div>
      </div>
    </div>
  );
}<|MERGE_RESOLUTION|>--- conflicted
+++ resolved
@@ -1,7 +1,6 @@
 // 🚀 Modern component using auto-generated React Query hooks
 "use client";
 
-<<<<<<< HEAD
 import { useRouter } from "next/navigation";
 import { usePostAuthLogout } from "@vantage/shared";
 import { useAuthStore } from "@/store/useAuthStore";
@@ -11,24 +10,12 @@
 /**
  * User navigation component with logout functionality
  *
-=======
-import { useRouter } from 'next/navigation';
-import { usePostAuthLogout } from '@vantage/shared';
-import { useAuthStore } from '@/store/useAuthStore';
-import { Button } from '@/components/ui/button';
-import { cn } from '@/lib/utils';
-
-/**
- * User navigation component with logout functionality
- * 
->>>>>>> 6d83b77d
  * Displays current user information and provides logout functionality.
  * Uses the Zustand auth store for user data and the auto-generated
  * usePostAuthLogout hook for logout operations.
  */
 export default function UserNav() {
   const router = useRouter();
-<<<<<<< HEAD
 
   // Get user data and logout function from auth store
   const { user, logout } = useAuthStore();
@@ -55,31 +42,6 @@
     },
   });
 
-=======
-  
-  // Get user data and logout function from auth store
-  const { user, logout } = useAuthStore();
-
-  // Auto-generated logout mutation hook
-  const logoutMutation = usePostAuthLogout({
-    mutation: {
-      onSuccess: () => {
-        console.log('Logout successful');
-        // Clear auth store (this will also clear cookies)
-        logout();
-        // Redirect to login page
-        router.push('/login');
-      },
-      onError: (error) => {
-        console.error('Logout failed:', error);
-        // Even if logout fails on server, clear local auth state
-        logout();
-        router.push('/login');
-      }
-    }
-  });
-
->>>>>>> 6d83b77d
   const handleLogout = () => {
     // Trigger the logout mutation
     logoutMutation.mutate();
@@ -144,38 +106,25 @@
       <div className="flex items-center justify-between">
         <div className="flex items-center space-x-4">
           <div className="bg-blue-100 rounded-full p-3">
-<<<<<<< HEAD
             <svg
               className="w-8 h-8 text-blue-600"
               fill="currentColor"
               viewBox="0 0 20 20"
             >
-=======
-            <svg className="w-8 h-8 text-blue-600" fill="currentColor" viewBox="0 0 20 20">
->>>>>>> 6d83b77d
               <path d="M10 9a3 3 0 100-6 3 3 0 000 6zm-7 9a7 7 0 1114 0H3z" />
             </svg>
           </div>
           <div>
             <h2 className="text-xl font-semibold text-gray-900">{user.name}</h2>
             <p className="text-gray-600">{user.email}</p>
-<<<<<<< HEAD
             <p className="text-sm text-gray-500">Role: {user.role}</p>
-=======
-            <p className="text-sm text-gray-500">
-              Role: {user.role}
-            </p>
->>>>>>> 6d83b77d
+
             <p className="text-sm text-gray-500">
               Member since {new Date(user.created_at).toLocaleDateString()}
             </p>
           </div>
         </div>
-<<<<<<< HEAD
 
-=======
-        
->>>>>>> 6d83b77d
         {/* Logout Button */}
         <div className="flex flex-col items-end space-y-2">
           <Button
@@ -191,11 +140,7 @@
                 Logging out...
               </>
             ) : (
-<<<<<<< HEAD
               "Logout"
-=======
-              'Logout'
->>>>>>> 6d83b77d
             )}
           </Button>
         </div>
