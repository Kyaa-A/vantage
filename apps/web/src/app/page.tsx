--- conflicted
+++ resolved
@@ -1,51 +1,9 @@
 "use client";
 /* eslint-disable @typescript-eslint/no-unused-vars */
 
-<<<<<<< HEAD
 import { HeroSection, ChallengeSection, FeaturesSection, ProcessSection, BarangaysSection, Footer } from "@/components/features/landing-page";
 
 export default function Home() {
-
-
-=======
-import { useState, useEffect, useRef } from "react";
-import { HeroSection, ChallengeSection, FeaturesSection, ProcessSection, BarangaysSection, Footer } from "@/components/features/landing-page";
-
-// Custom hook for scroll animations
-function useScrollAnimation() {
-  const [isVisible, setIsVisible] = useState(false);
-  const elementRef = useRef<HTMLDivElement>(null);
-
-  useEffect(() => {
-    const observer = new IntersectionObserver(
-      ([entry]) => {
-        if (entry.isIntersecting) {
-          setIsVisible(true);
-        }
-      },
-      {
-        threshold: 0.1,
-        rootMargin: "0px 0px -50px 0px",
-      }
-    );
-
-    const currentElement = elementRef.current;
-    if (currentElement) {
-      observer.observe(currentElement);
-    }
-
-    return () => {
-      if (currentElement) {
-        observer.unobserve(currentElement);
-      }
-    };
-  }, []);
-
-  return { elementRef, isVisible };
-}
-
-export default function Home() {
->>>>>>> 2f6fb27f
   return (
     <div className="relative min-h-screen flex flex-col bg-white">
       <style jsx>{`
@@ -57,7 +15,6 @@
           animation: spin-slow 4s linear infinite;
         }
       `}</style>
-<<<<<<< HEAD
 
       {/* Hero Section */}
       <HeroSection />
@@ -74,30 +31,6 @@
       {/* Barangays Section */}
       <BarangaysSection />
 
-
-=======
-
-      {/* Hero Section */}
-      <HeroSection />
-
-      {/* Challenge Section */}
-      <ChallengeSection />
-
-            {/* Features Section */}
-      <FeaturesSection />
-
-      {/* Process Section */}
-      <ProcessSection />
-
-      {/* Barangays Section */}
-      <BarangaysSection />
-
-      {/* Rest of the content sections with updated theme */}
-      <main className="relative z-10 flex-1 flex flex-col items-center w-full bg-white">
-          
-      </main>
->>>>>>> 2f6fb27f
-
       {/* Footer */}
       <Footer />
     </div>
