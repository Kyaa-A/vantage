"use client";
/* eslint-disable @typescript-eslint/no-unused-vars */

<<<<<<< HEAD
import { HeroSection, ChallengeSection, FeaturesSection, ProcessSection, BarangaysSection, Footer } from "@/components/features/landing-page";
=======
import {
  HeroSection,
  ChallengeSection,
  FeaturesSection,
  ProcessSection,
  BarangaysSection,
  Footer,
} from "@/components/features/landing-page";
>>>>>>> 2e9f0737

export default function Home() {
  return (
    <div className="relative min-h-screen flex flex-col bg-white">
      <style jsx>{`
        @keyframes spin-slow {
<<<<<<< HEAD
          from { transform: rotate(45deg); }
          to { transform: rotate(405deg); }
=======
          from {
            transform: rotate(45deg);
          }
          to {
            transform: rotate(405deg);
          }
>>>>>>> 2e9f0737
        }
        .animate-spin-slow {
          animation: spin-slow 4s linear infinite;
        }
      `}</style>

      {/* Hero Section */}
      <HeroSection />

      {/* Challenge Section */}
      <ChallengeSection />

<<<<<<< HEAD
            {/* Features Section */}
=======
      {/* Features Section */}
>>>>>>> 2e9f0737
      <FeaturesSection />

      {/* Process Section */}
      <ProcessSection />

      {/* Barangays Section */}
      <BarangaysSection />

      {/* Footer */}
      <Footer />
    </div>
  );
}<|MERGE_RESOLUTION|>--- conflicted
+++ resolved
@@ -1,9 +1,5 @@
 "use client";
-/* eslint-disable @typescript-eslint/no-unused-vars */
 
-<<<<<<< HEAD
-import { HeroSection, ChallengeSection, FeaturesSection, ProcessSection, BarangaysSection, Footer } from "@/components/features/landing-page";
-=======
 import {
   HeroSection,
   ChallengeSection,
@@ -12,24 +8,18 @@
   BarangaysSection,
   Footer,
 } from "@/components/features/landing-page";
->>>>>>> 2e9f0737
 
 export default function Home() {
   return (
     <div className="relative min-h-screen flex flex-col bg-white">
       <style jsx>{`
         @keyframes spin-slow {
-<<<<<<< HEAD
-          from { transform: rotate(45deg); }
-          to { transform: rotate(405deg); }
-=======
           from {
             transform: rotate(45deg);
           }
           to {
             transform: rotate(405deg);
           }
->>>>>>> 2e9f0737
         }
         .animate-spin-slow {
           animation: spin-slow 4s linear infinite;
@@ -42,11 +32,7 @@
       {/* Challenge Section */}
       <ChallengeSection />
 
-<<<<<<< HEAD
-            {/* Features Section */}
-=======
       {/* Features Section */}
->>>>>>> 2e9f0737
       <FeaturesSection />
 
       {/* Process Section */}
