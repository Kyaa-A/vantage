"use client";
/* eslint-disable @typescript-eslint/no-unused-vars */

import Image from "next/image";
import Link from "next/link";
import { useState, useEffect, useRef } from "react";
import { MapPin, Facebook, Instagram, Twitter, FileText, Search, BarChart3, Upload, CheckCircle } from "lucide-react";

// Custom hook for scroll animations
function useScrollAnimation() {
  const [isVisible, setIsVisible] = useState(false);
  const elementRef = useRef<HTMLDivElement>(null);

  useEffect(() => {
    const observer = new IntersectionObserver(
      ([entry]) => {
        if (entry.isIntersecting) {
          setIsVisible(true);
        }
      },
      {
        threshold: 0.1,
        rootMargin: "0px 0px -50px 0px",
      }
    );

    const currentElement = elementRef.current;
    if (currentElement) {
      observer.observe(currentElement);
    }

    return () => {
      if (currentElement) {
        observer.unobserve(currentElement);
      }
    };
  }, []);

  return { elementRef, isVisible };
}

export default function Home() {
  // Move hooks to the top level of the component
  const [activeStep, setActiveStep] = useState(0);
  const [fade, setFade] = useState(false);
  const timerRef = useRef<NodeJS.Timeout | null>(null);
  
  // Hero carousel state
  const [activeHeroSlide, setActiveHeroSlide] = useState(0);

  // Sticky header state
  const [isScrolled, setIsScrolled] = useState(false);

  // Hero entrance animations state
  const [heroLoaded, setHeroLoaded] = useState(false);

  // Scroll animation hooks for each section
  const heroAnimation = useScrollAnimation();
  const challengeAnimation = useScrollAnimation();
  const featuresAnimation = useScrollAnimation();
  const processAnimation = useScrollAnimation();
  const barangaysAnimation = useScrollAnimation();
  const footerAnimation = useScrollAnimation();

  // Define steps data at the top level
  const steps = [
    {
      label: "Prepare & Submit",
      color: "bg-[#fbbf24]",
      text: "BLGU Users complete their pre-assessment and upload all required documents through the guided digital workflow.",
      backgroundImage: "/Scenery/1.jpg",
      icon: <Upload className="w-4 h-4 text-black" />,
      duration: "5-10 minutes",
      benefit: "Ensures complete documentation",
    },
    {
      label: "Validate & Calibrate",
      color: "bg-[#f59e0b]",
      text: "DILG Area Assessors review the submissions for quality and provide a single, consolidated list of feedback for a one-time rework cycle.",
      backgroundImage: "/Scenery/2.jpg",
      icon: <CheckCircle className="w-4 h-4 text-black" />,
      duration: "2-3 days",
      benefit: "Quality assurance & feedback",
    },
    {
      label: "Analyze & Improve",
      color: "bg-[#d97706]",
      text: "The MLGOO-DILG records the final, official result and uses the system's analytics and AI-powered insights to drive strategic improvements in local governance.",
      backgroundImage: "/Scenery/3.jpg",
      icon: <BarChart3 className="w-4 h-4 text-black" />,
      duration: "Ongoing",
      benefit: "Data-driven insights",
    },
  ];

  const stepsLength = steps.length;

  // Define hero slides data
  const heroSlides = [
    {
      location: "Sulop, Philippines",
      title: "VANTAGE",
      subtitle: "The official pre-assessment and analytics web application for the Municipality of Sulop's Seal of Good Local Governance for Barangays program.",
      backgroundImage: "/Sulop_Hall.png"
    },
    {
      location: "Sulop, Philippines", 
      title: "VANTAGE",
      subtitle: "The official pre-assessment and analytics web application for the Municipality of Sulop's Seal of Good Local Governance for Barangays program.",
      backgroundImage: "/Sulop_Hall.png"
    },
    {
      location: "Sulop, Philippines",
      title: "VANTAGE", 
      subtitle: "The official pre-assessment and analytics web application for the Municipality of Sulop's Seal of Good Local Governance for Barangays program.",
      backgroundImage: "/Sulop_Hall.png"
    }
  ];

  const heroSlidesLength = heroSlides.length;
  const currentHeroSlide = heroSlides[activeHeroSlide];

  // Hero navigation functions
  const nextHeroSlide = () => {
    setActiveHeroSlide((prev) => (prev + 1) % heroSlidesLength);
  };

  const prevHeroSlide = () => {
    setActiveHeroSlide((prev) => (prev - 1 + heroSlidesLength) % heroSlidesLength);
  };

  const goToHeroSlide = (index: number) => {
    setActiveHeroSlide(index);
  };

<<<<<<< HEAD
  // Auto-advance carousel only when process section is visible
=======
>>>>>>> e5b55333
  useEffect(() => {
    if (processAnimation.isVisible) {
      // Reset to step 1 when first entering the section
      if (activeStep !== 0) {
        setActiveStep(0);
      }
      
    setFade(true);
    const fadeTimeout = setTimeout(() => setFade(false), 500); // match duration-500
    if (timerRef.current) clearInterval(timerRef.current);
    timerRef.current = setInterval(() => {
      setActiveStep((prev) => (prev + 1) % stepsLength);
    }, 7000);
    return () => {
      clearTimeout(fadeTimeout);
      if (timerRef.current) clearInterval(timerRef.current);
    };
    } else {
      // Clear the interval when section is not visible
      if (timerRef.current) {
        clearInterval(timerRef.current);
        timerRef.current = null;
      }
    }
  }, [processAnimation.isVisible, stepsLength, activeStep]);

  // Scroll event listener for sticky header
  useEffect(() => {
    const handleScroll = () => {
      const scrollTop = window.scrollY;
      setIsScrolled(scrollTop > 100);
    };

    window.addEventListener('scroll', handleScroll);
    return () => window.removeEventListener('scroll', handleScroll);
  }, []);

  // Hero entrance animations - trigger on page load
  useEffect(() => {
    const timer = setTimeout(() => {
      setHeroLoaded(true);
    }, 100); // Small delay to ensure smooth entrance

    return () => clearTimeout(timer);
  }, []);

  // Scroll event listener for sticky header
  useEffect(() => {
    const handleScroll = () => {
      const scrollTop = window.scrollY;
      setIsScrolled(scrollTop > 100);
    };

    window.addEventListener('scroll', handleScroll);
    return () => window.removeEventListener('scroll', handleScroll);
  }, []);

  // Hero entrance animations - trigger on page load
  useEffect(() => {
    const timer = setTimeout(() => {
      setHeroLoaded(true);
    }, 100); // Small delay to ensure smooth entrance

    return () => clearTimeout(timer);
  }, []);

  return (
    <div className="relative min-h-screen flex flex-col bg-white">
      <style jsx>{`
        @keyframes spin-slow {
          from { transform: rotate(45deg); }
          to { transform: rotate(405deg); }
        }
        .animate-spin-slow {
          animation: spin-slow 4s linear infinite;
        }
      `}</style>

      {/* Sticky Header */}
      <header 
        className={`fixed top-0 left-0 right-0 z-50 transition-all duration-300 ${
          isScrolled 
            ? 'bg-black/95 backdrop-blur-md shadow-lg translate-y-0' 
            : 'bg-transparent -translate-y-full'
        }`}
      >
        <div className="max-w-7xl mx-auto px-4 lg:px-8 py-4">
          <div className="flex items-center justify-between">
            {/* Left: VANTAGE Logo */}
            <div className="flex items-center gap-3">
              <Image
                src="/DILG.png"
                alt="Department of the Interior and Local Government (DILG) official logo"
                width={32}
                height={32}
                className="rounded-full bg-white border border-gray-200 object-contain"
              />
              <div className="flex flex-col">
                <span className="font-extrabold text-lg tracking-tight text-white leading-tight">
                  VANTAGE
                </span>
                <span className="text-xs text-gray-400 font-medium">
                  SGLGB Strategic Analytics Platform
                </span>
              </div>
            </div>

            {/* Right: Login Button */}
            <Link href="/login">
              <button 
                className="bg-transparent border-2 border-[#fbbf24] text-white px-6 py-2 rounded-lg hover:bg-[#fbbf24] hover:text-black transition-all duration-300 font-semibold text-sm transform hover:scale-105 active:scale-95 hover:shadow-lg active:shadow-sm focus:outline-none focus:ring-2 focus:ring-[#fbbf24] focus:ring-offset-2 focus:ring-offset-transparent"
                aria-label="Login to VANTAGE platform"
                type="button"
              >
                <span className="flex items-center gap-2">
                  Login
                  <svg 
                    className="w-4 h-4 group-hover:translate-x-1 transition-transform duration-300" 
                    fill="none" 
                    stroke="currentColor" 
                    viewBox="0 0 24 24"
                    aria-hidden="true"
                  >
                    <path strokeLinecap="round" strokeLinejoin="round" strokeWidth={2} d="M13 7l5 5m0 0l-5 5m5-5H6" />
                  </svg>
                </span>
              </button>
            </Link>
          </div>
        </div>
      </header>

      {/* Hero Section Login Button - Top Right */}
      <div className={`fixed top-4 right-4 lg:top-8 lg:right-8 z-40 transition-all duration-1000 ease-out delay-900 ${
        heroLoaded ? 'opacity-100 translate-y-0 scale-100' : 'opacity-0 -translate-y-4 scale-95'
      }`}>
        <Link href="/login">
          <button 
            className="bg-transparent border-2 border-[#fbbf24] text-white px-6 py-2 rounded-lg hover:bg-[#fbbf24] hover:text-black transition-all duration-300 font-semibold text-sm transform hover:scale-105 active:scale-95 hover:shadow-lg active:shadow-sm focus:outline-none focus:ring-2 focus:ring-[#fbbf24] focus:ring-offset-2 focus:ring-offset-transparent backdrop-blur-sm"
            aria-label="Login to VANTAGE platform"
            type="button"
          >
            <span className="flex items-center gap-2">
              Login
              <svg 
                className="w-4 h-4 group-hover:translate-x-1 transition-transform duration-300" 
                fill="none" 
                stroke="currentColor" 
                viewBox="0 0 24 24"
                aria-hidden="true"
              >
                <path strokeLinecap="round" strokeLinejoin="round" strokeWidth={2} d="M13 7l5 5m0 0l-5 5m5-5H6" />
              </svg>
            </span>
          </button>
        </Link>
      </div>

      {/* Cityscape Layout - First Section */}
      <div className="flex h-screen relative">
<<<<<<< HEAD
        {/* Left Sidebar - Cityscape Theme */}
        <aside className="hidden lg:flex lg:w-1/4 bg-black flex-col justify-between p-4 lg:p-8 transition-colors duration-300" role="complementary" aria-label="Navigation sidebar">
=======
        {/* Left Sidebar - Black */}
        <aside className="hidden lg:flex lg:w-1/4 bg-[#0a0a0b] flex-col justify-between p-4 lg:p-8" role="complementary" aria-label="Navigation sidebar">
>>>>>>> e5b55333
          {/* Top: Logo and Navigation */}
          <div className="space-y-8">
            {/* Logo */}
            <div className={`flex items-center gap-2 lg:gap-3 transition-all duration-1000 ease-out ${
              heroLoaded ? 'opacity-100 translate-x-0' : 'opacity-0 -translate-x-8'
            }`}>
              <Image
                src="/DILG.png"
                alt="Department of the Interior and Local Government (DILG) official logo"
                width={32}
                height={32}
                className="lg:w-10 lg:h-10 rounded-full bg-white border border-gray-200 object-contain"
              />
              <div className="flex flex-col">
                <span className="font-extrabold text-lg lg:text-xl tracking-tight text-white leading-tight">
                  VANTAGE
                </span>
                <span className="text-xs text-gray-400 font-medium">
                  SGLGB Strategic Analytics Platform
                </span>
              </div>
            </div>
          </div>

          {/* Bottom: Social Media */}
          <div className="flex flex-col items-start space-y-50">
            <div className={`relative transition-all duration-1000 ease-out delay-300 ${
              heroLoaded ? 'opacity-100 translate-x-0' : 'opacity-0 -translate-x-8'
            }`}>
              <div
                className="text-white text-sm font-medium tracking-wider"
                style={{
                  writingMode: "vertical-rl",
                  textOrientation: "mixed",
                  transform: "rotate(180deg)",
                }}
                aria-label="Follow us on social media"
              >
                FOLLOW US
              </div>
<<<<<<< HEAD
                              <div className="absolute top-30 left-3 w-px h-30 bg-white" aria-hidden="true"></div>
=======
              <div className="absolute top-30 left-3 w-px h-30 bg-white" aria-hidden="true"></div>
>>>>>>> e5b55333
            </div>
            <nav className={`flex flex-col space-y-6 transition-all duration-1000 ease-out delay-500 ${
              heroLoaded ? 'opacity-100 translate-x-0' : 'opacity-0 -translate-x-8'
            }`} role="navigation" aria-label="Social media links">
              <a
                href="#"
<<<<<<< HEAD
                className="group w-10 h-10 bg-white/10 hover:bg-[#fbbf24] rounded-full flex items-center justify-center text-white hover:text-black transition-all duration-300 hover:scale-110 hover:shadow-lg backdrop-blur-sm border border-white/20 focus:outline-none focus:ring-2 focus:ring-[#fbbf24] focus:ring-offset-2 focus:ring-offset-black"
=======
                className="group w-10 h-10 bg-white/10 hover:bg-[#fbbf24] rounded-full flex items-center justify-center text-white hover:text-black transition-all duration-300 hover:scale-110 hover:shadow-lg backdrop-blur-sm border border-white/20 focus:outline-none focus:ring-2 focus:ring-[#fbbf24] focus:ring-offset-2 focus:ring-offset-[#0a0a0b]"
>>>>>>> e5b55333
                aria-label="Follow us on Facebook"
                tabIndex={0}
              >
                <Facebook className="w-5 h-5" aria-hidden="true" />
              </a>
              <a
                href="#"
<<<<<<< HEAD
                className="group w-10 h-10 bg-white/10 hover:bg-gradient-to-br hover:from-purple-600 hover:to-pink-500 rounded-full flex items-center justify-center text-white transition-all duration-300 hover:scale-110 hover:shadow-lg backdrop-blur-sm border border-white/20 focus:outline-none focus:ring-2 focus:ring-[#fbbf24] focus:ring-offset-2 focus:ring-offset-black"
=======
                className="group w-10 h-10 bg-white/10 hover:bg-gradient-to-br hover:from-purple-600 hover:to-pink-500 rounded-full flex items-center justify-center text-white transition-all duration-300 hover:scale-110 hover:shadow-lg backdrop-blur-sm border border-white/20 focus:outline-none focus:ring-2 focus:ring-purple-500 focus:ring-offset-2 focus:ring-offset-[#0a0a0b]"
>>>>>>> e5b55333
                aria-label="Follow us on Instagram"
                tabIndex={0}
              >
                <Instagram className="w-5 h-5" aria-hidden="true" />
              </a>
              <a
                href="#"
<<<<<<< HEAD
                className="group w-10 h-10 bg-white/10 hover:bg-blue-400 rounded-full flex items-center justify-center text-white transition-all duration-300 hover:scale-110 hover:shadow-lg backdrop-blur-sm border border-white/20 focus:outline-none focus:ring-2 focus:ring-[#fbbf24] focus:ring-offset-2 focus:ring-offset-black"
=======
                className="group w-10 h-10 bg-white/10 hover:bg-blue-400 rounded-full flex items-center justify-center text-white transition-all duration-300 hover:scale-110 hover:shadow-lg backdrop-blur-sm border border-white/20 focus:outline-none focus:ring-2 focus:ring-blue-400 focus:ring-offset-2 focus:ring-offset-[#0a0a0b]"
>>>>>>> e5b55333
                aria-label="Follow us on Twitter"
                tabIndex={0}
              >
                <Twitter className="w-5 h-5" aria-hidden="true" />
              </a>
            </nav>
<<<<<<< HEAD
            </div>
        </aside>

        {/* Philippine Flag - positioned between black sidebar and image like 2100 Club */}
        <div className={`hidden 2xl:block absolute top-2/4 left-1/8 transform -translate-y-1/2 z-30 transition-all duration-1200 ease-out delay-700 ${
          heroLoaded ? 'opacity-100 translate-x-0 scale-100' : 'opacity-0 -translate-x-16 scale-95'
        }`} role="img" aria-label="Philippine flag representing national identity and government authority">
          <div className="relative">
            <Image
            src="/flag.jpg"
              alt="Philippine flag with blue, red, and white sections featuring the sun and three stars, symbolizing the Republic of the Philippines"
              width={320}
              height={520}
              className="w-72 h-[28rem] 3xl:w-80 3xl:h-[32rem] object-cover drop-shadow-2xl rounded-sm bg-white"
            />
            {/* Dark overlay for consistent styling */}
            <div className="absolute inset-0 bg-black/15 rounded-sm" aria-hidden="true"></div>
            {/* Left side gradient for blending with dark sidebar */}
            <div className="absolute inset-0 bg-gradient-to-r from-black/60 via-black/20 to-transparent rounded-sm" aria-hidden="true"></div>
            {/* Corner blending only on left side */}
            <div className="absolute inset-0 rounded-sm" aria-hidden="true" style={{
              background: 'linear-gradient(135deg, rgba(0,0,0,0.7) 0%, rgba(0,0,0,0.3) 25%, transparent 50%), linear-gradient(225deg, rgba(0,0,0,0.7) 0%, rgba(0,0,0,0.3) 25%, transparent 50%)'
            }}></div>
          </div>
=======
          </div>
        </aside>

        {/* Philippine Flag - positioned between black sidebar and image like 2100 Club */}
        <div className={`hidden 2xl:block absolute top-2/4 left-1/8 transform -translate-y-1/2 z-30 transition-all duration-1200 ease-out delay-700 ${
          heroLoaded ? 'opacity-100 translate-x-0 scale-100' : 'opacity-0 -translate-x-16 scale-95'
        }`} role="img" aria-label="Philippine flag representing national identity and government authority">
          <div className="relative">
            <Image
              src="/flag.jpg"
              alt="Philippine flag with blue, red, and white sections featuring the sun and three stars, symbolizing the Republic of the Philippines"
              width={256}
              height={416}
              className="w-64 h-[26rem] object-cover drop-shadow-2xl rounded-sm bg-white"
            />
            {/* Dark overlay for consistent styling */}
            <div className="absolute inset-0 bg-black/15 rounded-sm" aria-hidden="true"></div>
            {/* Left side gradient for blending with dark sidebar */}
            <div className="absolute inset-0 bg-gradient-to-r from-black/60 via-black/20 to-transparent rounded-sm" aria-hidden="true"></div>
            {/* Corner blending only on left side */}
            <div className="absolute inset-0 rounded-sm" aria-hidden="true" style={{
              background: 'linear-gradient(135deg, rgba(0,0,0,0.7) 0%, rgba(0,0,0,0.3) 25%, transparent 50%), linear-gradient(225deg, rgba(0,0,0,0.7) 0%, rgba(0,0,0,0.3) 25%, transparent 50%)'
            }}></div>
          </div>
>>>>>>> e5b55333
        </div>

        {/* Right Content - Large Image with Overlay */}
        <main className="w-full lg:w-3/4 relative" role="main">
          {/* Background Image */}
          <div className={`absolute inset-0 transition-all duration-1500 ease-out ${
            heroLoaded ? 'opacity-100 scale-100' : 'opacity-0 scale-105'
          }`}>
            <Image
              src={currentHeroSlide.backgroundImage}
              alt="Sulop Municipal Hall, the official government building of the Municipality of Sulop in Davao del Sur, Philippines, serving as the administrative center for local governance"
              fill
              className="w-full h-full object-cover transition-opacity duration-500"
            />

            {/* Dark overlay for better text readability */}
            <div className="absolute inset-0 bg-black/60" aria-hidden="true"></div>
          </div>

          {/* Content Overlay */}
          <div className="absolute bottom-8 left-4 lg:bottom-20 lg:left-8 xl:left-32 text-white space-y-2 lg:space-y-6 max-w-sm lg:max-w-2xl xl:max-w-3xl">
            {/* Location with enhanced styling */}
            <div className={`flex items-center gap-2 mb-2 backdrop-blur-sm bg-black/20 px-3 py-1.5 rounded-md border border-white/10 w-fit transition-all duration-1000 ease-out delay-300 ${
              heroLoaded ? 'opacity-100 translate-y-0' : 'opacity-0 translate-y-8'
            }`} role="region" aria-label="Location information">
              <MapPin className="w-3 h-3 lg:w-4 lg:h-4 text-[#fbbf24]" aria-hidden="true" />
              <div className="text-sm lg:text-base font-medium tracking-wide uppercase text-gray-200 hover:text-white transition-colors duration-300">
<<<<<<< HEAD
              {currentHeroSlide.location}
            </div>
          </div>

=======
                {currentHeroSlide.location}
              </div>
            </div>
            
>>>>>>> e5b55333
            {/* Enhanced VANTAGE title */}
            <div className={`relative transition-all duration-1200 ease-out delay-500 ${
              heroLoaded ? 'opacity-100 translate-y-0 scale-100' : 'opacity-0 translate-y-12 scale-95'
            }`}>
              <h1 className="text-4xl sm:text-5xl lg:text-7xl xl:text-8xl font-black text-[#fbbf24] leading-none tracking-tight mb-2 lg:mb-4 transform hover:scale-105 transition-all duration-500 ease-out">
                <span className="inline-block hover:animate-pulse">
<<<<<<< HEAD
              {currentHeroSlide.title}
                </span>
            </h1>
              {/* Subtle glow effect */}
              <div className="absolute inset-0 text-4xl sm:text-5xl lg:text-7xl xl:text-8xl font-black text-[#fbbf24] leading-none tracking-tight opacity-20 blur-sm -z-10" aria-hidden="true">
                {currentHeroSlide.title}
=======
                  {currentHeroSlide.title}
                </span>
              </h1>
              {/* Subtle glow effect */}
              <div className="absolute inset-0 text-4xl sm:text-5xl lg:text-7xl xl:text-8xl font-black text-[#fbbf24] leading-none tracking-tight opacity-20 blur-sm -z-10" aria-hidden="true">
                {currentHeroSlide.title}
              </div>
>>>>>>> e5b55333
            </div>
            
            {/* Enhanced subtitle */}
            <div className={`text-sm sm:text-base lg:text-xl font-light leading-relaxed text-gray-100 max-w-2xl transition-all duration-1000 ease-out delay-700 ${
              heroLoaded ? 'opacity-100 translate-y-0' : 'opacity-0 translate-y-8'
            }`}>
              <span className="block mb-2 text-xs lg:text-sm uppercase tracking-wider text-[#fbbf24] font-semibold" role="banner">
                Official Platform
              </span>
              <span aria-label="Platform description">{currentHeroSlide.subtitle}</span>
            </div>
          </div>
<<<<<<< HEAD

            {/* Enhanced subtitle */}
            <div className={`text-sm sm:text-base lg:text-xl font-light leading-relaxed text-gray-100 max-w-2xl transition-all duration-1000 ease-out delay-700 ${
              heroLoaded ? 'opacity-100 translate-y-0' : 'opacity-0 translate-y-8'
            }`}>
              <span className="block mb-2 text-xs lg:text-sm uppercase tracking-wider text-[#fbbf24] font-semibold" role="banner">
                Official Platform
              </span>
              <span aria-label="Platform description">{currentHeroSlide.subtitle}</span>
          </div>
        </div>
        </main>
      </div>

=======
        </main>
      </div>

>>>>>>> e5b55333
      {/* Rest of the content sections with updated theme */}
      <main className="relative z-10 flex-1 flex flex-col items-center w-full bg-white">
        {/* Challenge Section */}
        <section
          ref={challengeAnimation.elementRef}
          className={`w-full max-w-7xl mx-auto px-8 py-16 transition-all duration-1000 ${
            challengeAnimation.isVisible
              ? "opacity-100 translate-y-0"
              : "opacity-0 translate-y-8"
          }`}
          aria-labelledby="challenges-heading"
        >
          <div
            className={`text-center mb-12 transition-all duration-1000 delay-200 ${
              challengeAnimation.isVisible
                ? "opacity-100 translate-y-0"
                : "opacity-0 translate-y-4"
            }`}
          >
            <h2 id="challenges-heading" className="text-3xl md:text-4xl font-bold text-black mb-8">
              Bridging the Gap Between Pre-Assessment and Table Validation
            </h2>
          </div>
          <div className="grid grid-cols-1 md:grid-cols-3 gap-8" role="list">
            <article
              className={`group bg-white rounded-2xl shadow-lg p-8 flex flex-col items-center text-center border border-gray-100 transition-all duration-1000 delay-300 hover:shadow-2xl hover:-translate-y-2 hover:border-[#fbbf24]/20 relative overflow-hidden ${
                challengeAnimation.isVisible
                  ? "opacity-100 translate-y-0"
                  : "opacity-0 translate-y-8"
              }`}
              role="listitem"
              aria-labelledby="challenge-1-title"
            >
              {/* Background accent */}
              <div className="absolute top-0 left-0 w-full h-1 bg-gradient-to-r from-[#fbbf24] to-[#f59e0b] transform scale-x-0 group-hover:scale-x-100 transition-transform duration-300" aria-hidden="true"></div>
              
              {/* Problem Badge */}
              <div className="absolute top-4 right-4 bg-red-100 text-red-600 text-xs font-semibold px-2 py-1 rounded-full">
                PROBLEM
              </div>
              
              {/* Icon */}
              <div className="relative mb-6">
                <div className="w-16 h-16 bg-gradient-to-br from-[#fbbf24] to-[#f59e0b] rounded-2xl flex items-center justify-center shadow-lg group-hover:shadow-xl transition-all duration-300 group-hover:scale-110">
                  <FileText className="w-8 h-8 text-black" aria-hidden="true" />
                </div>
              </div>
              
              <h3 id="challenge-1-title" className="text-xl font-bold text-black mb-4 group-hover:text-[#fbbf24] transition-colors duration-300">
                Inefficient Manual Processes
              </h3>
              
              {/* Statistics */}
              <div className="bg-gray-50 rounded-lg p-3 mb-4 w-full">
                <div className="text-2xl font-bold text-[#fbbf24] mb-1">70%</div>
                <div className="text-xs text-gray-600">Time lost on paperwork</div>
              </div>
              
              <p className="text-gray-600 leading-relaxed mb-4">
                Moving beyond paper-based checklists and physical document
                submissions to a secure, centralized digital workflow.
              </p>
              
              {/* Solution Preview */}
              <div className="mt-auto pt-4 border-t border-gray-100 w-full">
                <div className="flex items-center justify-center gap-2 text-green-600 text-sm font-medium">
                  <div className="w-2 h-2 bg-green-500 rounded-full"></div>
                  <span>Digital workflow solution</span>
<<<<<<< HEAD
            </div>
=======
                </div>
>>>>>>> e5b55333
              </div>
            </article>
            
            <article
              className={`group bg-white rounded-2xl shadow-lg p-8 flex flex-col items-center text-center border border-gray-100 transition-all duration-1000 delay-400 hover:shadow-2xl hover:-translate-y-2 hover:border-[#f59e0b]/20 relative overflow-hidden ${
                challengeAnimation.isVisible
                  ? "opacity-100 translate-y-0"
                  : "opacity-0 translate-y-8"
              }`}
              role="listitem"
              aria-labelledby="challenge-2-title"
            >
              {/* Background accent */}
              <div className="absolute top-0 left-0 w-full h-1 bg-gradient-to-r from-[#f59e0b] to-[#d97706] transform scale-x-0 group-hover:scale-x-100 transition-transform duration-300" aria-hidden="true"></div>
              
              {/* Problem Badge */}
              <div className="absolute top-4 right-4 bg-red-100 text-red-600 text-xs font-semibold px-2 py-1 rounded-full">
                PROBLEM
              </div>
              
              {/* Icon */}
              <div className="relative mb-6">
                <div className="w-16 h-16 bg-gradient-to-br from-[#f59e0b] to-[#d97706] rounded-2xl flex items-center justify-center shadow-lg group-hover:shadow-xl transition-all duration-300 group-hover:scale-110">
                  <Search className="w-8 h-8 text-black" aria-hidden="true" />
                </div>
              </div>
              
              <h3 id="challenge-2-title" className="text-xl font-bold text-black mb-4 group-hover:text-[#f59e0b] transition-colors duration-300">
                Lack of Proactive Tools
              </h3>
              
              {/* Statistics */}
              <div className="bg-gray-50 rounded-lg p-3 mb-4 w-full">
                <div className="text-2xl font-bold text-[#f59e0b] mb-1">45%</div>
                <div className="text-xs text-gray-600">Fail due to unpreparedness</div>
              </div>
              
              <p className="text-gray-600 leading-relaxed mb-4">
                Providing barangays with a powerful self-assessment tool to
                identify and rectify weaknesses before the official audit.
              </p>
              
              {/* Solution Preview */}
              <div className="mt-auto pt-4 border-t border-gray-100 w-full">
                <div className="flex items-center justify-center gap-2 text-green-600 text-sm font-medium">
                  <div className="w-2 h-2 bg-green-500 rounded-full"></div>
                  <span>Self-assessment tools</span>
<<<<<<< HEAD
            </div>
=======
                </div>
>>>>>>> e5b55333
              </div>
            </article>
            
            <article
              className={`group bg-white rounded-2xl shadow-lg p-8 flex flex-col items-center text-center border border-gray-100 transition-all duration-1000 delay-500 hover:shadow-2xl hover:-translate-y-2 hover:border-[#d97706]/20 relative overflow-hidden ${
                challengeAnimation.isVisible
                  ? "opacity-100 translate-y-0"
                  : "opacity-0 translate-y-8"
              }`}
              role="listitem"
              aria-labelledby="challenge-3-title"
            >
              {/* Background accent */}
              <div className="absolute top-0 left-0 w-full h-1 bg-gradient-to-r from-[#d97706] to-[#b45309] transform scale-x-0 group-hover:scale-x-100 transition-transform duration-300" aria-hidden="true"></div>
              
              {/* Problem Badge */}
              <div className="absolute top-4 right-4 bg-red-100 text-red-600 text-xs font-semibold px-2 py-1 rounded-full">
                PROBLEM
              </div>
              
              {/* Icon */}
              <div className="relative mb-6">
                <div className="w-16 h-16 bg-gradient-to-br from-[#d97706] to-[#b45309] rounded-2xl flex items-center justify-center shadow-lg group-hover:shadow-xl transition-all duration-300 group-hover:scale-110">
                  <BarChart3 className="w-8 h-8 text-black" aria-hidden="true" />
                </div>
              </div>
              
              <h3 id="challenge-3-title" className="text-xl font-bold text-black mb-4 group-hover:text-[#d97706] transition-colors duration-300">
                Improving Pass Rates
              </h3>
              
              {/* Statistics */}
              <div className="bg-gray-50 rounded-lg p-3 mb-4 w-full">
                <div className="text-2xl font-bold text-[#d97706] mb-1">30%</div>
                <div className="text-xs text-gray-600">Gap between local & national</div>
              </div>
              
              <p className="text-gray-600 leading-relaxed mb-4">
                Addressing the discrepancy between local and national validation
                results by ensuring submissions meet the highest standards of
                quality and completeness.
              </p>
              
              {/* Solution Preview */}
              <div className="mt-auto pt-4 border-t border-gray-100 w-full">
                <div className="flex items-center justify-center gap-2 text-green-600 text-sm font-medium">
                  <div className="w-2 h-2 bg-green-500 rounded-full"></div>
                  <span>Analytics & insights</span>
<<<<<<< HEAD
            </div>
=======
                </div>
>>>>>>> e5b55333
              </div>
            </article>
          </div>
        </section>

        {/* Key Features Section */}
        <section
          ref={featuresAnimation.elementRef}
          className={`w-full max-w-7xl mx-auto px-8 py-16 transition-all duration-1000 ${
            featuresAnimation.isVisible
              ? "opacity-100 translate-y-0"
              : "opacity-0 translate-y-8"
          }`}
          aria-labelledby="features-heading"
        >
          {/* Enhanced Header */}
          <div
            className={`text-center mb-16 transition-all duration-1000 delay-200 ${
              featuresAnimation.isVisible
                ? "opacity-100 translate-y-0"
                : "opacity-0 translate-y-4"
            }`}
          >
            <div className="inline-flex items-center gap-2 bg-[#fbbf24]/10 text-[#fbbf24] px-4 py-2 rounded-full text-sm font-semibold mb-4">
              <div className="w-2 h-2 bg-[#fbbf24] rounded-full animate-pulse"></div>
              <span>PLATFORM FEATURES</span>
            </div>
            <h2 id="features-heading" className="text-3xl md:text-4xl font-bold text-black mb-4">
<<<<<<< HEAD
            A Modern Toolkit for Data-Driven Governance
          </h2>
=======
              A Modern Toolkit for Data-Driven Governance
            </h2>
>>>>>>> e5b55333
            <p className="text-lg text-gray-600 max-w-2xl mx-auto">
              Comprehensive tools designed to support SGLGB evaluation process
            </p>
          </div>

          <div className="flex flex-col lg:flex-row lg:items-stretch gap-12">
            {/* Left: Enhanced Image with Overlay */}
            <div
              className={`flex-1 transition-all duration-1000 delay-300 ${
                featuresAnimation.isVisible
                  ? "opacity-100 translate-x-0"
                  : "opacity-0 -translate-x-8"
              }`}
            >
              <div className="relative group h-full">
                <div className="w-full h-full min-h-[500px] rounded-2xl shadow-2xl overflow-hidden relative">
                  <Image
<<<<<<< HEAD
                  src="/Day_Care_Center.jpg"
=======
                    src="/Day_Care_Center.jpg"
>>>>>>> e5b55333
                    alt="Modern day care center facility showcasing community development and local governance infrastructure"
                    fill
                    className="w-full h-full object-cover transition-transform duration-700 group-hover:scale-105"
                  />
                  {/* Gradient Overlay */}
                  <div className="absolute inset-0 bg-gradient-to-t from-black/60 via-transparent to-black/20"></div>
                  
                  {/* Floating Stats Cards */}
                  <div className="absolute top-6 left-6 bg-white/90 backdrop-blur-sm rounded-xl p-4 shadow-lg transform group-hover:scale-105 transition-all duration-300">
                    <div className="text-2xl font-bold text-[#fbbf24] mb-1">40+</div>
                    <div className="text-sm text-gray-600">Barangays Served</div>
<<<<<<< HEAD
=======
                  </div>
                  
                  <div className="absolute top-6 right-6 bg-white/90 backdrop-blur-sm rounded-xl p-4 shadow-lg transform group-hover:scale-105 transition-all duration-300 delay-100">
                    <div className="text-2xl font-bold text-[#f59e0b] mb-1">95%</div>
                    <div className="text-sm text-gray-600">Success Rate</div>
                  </div>
                  
                  <div className="absolute bottom-6 left-6 bg-white/90 backdrop-blur-sm rounded-xl p-4 shadow-lg transform group-hover:scale-105 transition-all duration-300 delay-200">
                    <div className="text-2xl font-bold text-[#d97706] mb-1">60%</div>
                    <div className="text-sm text-gray-600">Time Saved</div>
                  </div>
                </div>
>>>>>>> e5b55333
              </div>
                  
                  <div className="absolute top-6 right-6 bg-white/90 backdrop-blur-sm rounded-xl p-4 shadow-lg transform group-hover:scale-105 transition-all duration-300 delay-100">
                    <div className="text-2xl font-bold text-[#f59e0b] mb-1">95%</div>
                    <div className="text-sm text-gray-600">Success Rate</div>
            </div>
<<<<<<< HEAD
                  
                  <div className="absolute bottom-6 left-6 bg-white/90 backdrop-blur-sm rounded-xl p-4 shadow-lg transform group-hover:scale-105 transition-all duration-300 delay-200">
                    <div className="text-2xl font-bold text-[#d97706] mb-1">60%</div>
                    <div className="text-sm text-gray-600">Time Saved</div>
                  </div>
                </div>
              </div>
            </div>
=======
>>>>>>> e5b55333

            {/* Right: Enhanced Feature Cards */}
            <div
              className={`flex-1 flex flex-col gap-6 transition-all duration-1000 delay-400 ${
                featuresAnimation.isVisible
                  ? "opacity-100 translate-x-0"
                  : "opacity-0 translate-x-8"
              }`}
            >
              {/* Feature 1 */}
              <div className="group bg-white shadow-xl rounded-2xl p-6 border border-gray-100 transition-all duration-300 hover:shadow-2xl hover:-translate-y-2 hover:border-[#fbbf24]/30 relative overflow-hidden">
                {/* Progress Bar */}
                <div className="absolute top-0 left-0 w-full h-1 bg-gray-100">
                  <div className="h-full bg-gradient-to-r from-[#fbbf24] to-[#f59e0b] w-0 group-hover:w-full transition-all duration-700"></div>
                </div>
                
                <div className="flex items-start gap-4">
                  <div className="flex-shrink-0">
                    <div className="w-16 h-16 bg-gradient-to-br from-[#fbbf24] to-[#f59e0b] rounded-xl flex items-center justify-center shadow-lg group-hover:shadow-xl transition-all duration-300 group-hover:scale-110">
                      <FileText className="w-8 h-8 text-black" />
                    </div>
                  </div>
                  <div className="flex-1">
                    <div className="flex items-center gap-2 mb-2">
                      <h3 className="text-xl font-bold text-black group-hover:text-[#fbbf24] transition-colors duration-300">
<<<<<<< HEAD
                    Guided Self-Assessment
                  </h3>
=======
                        Guided Self-Assessment
                      </h3>
>>>>>>> e5b55333
                      <div className="px-2 py-1 bg-green-100 text-green-700 text-xs font-semibold rounded-full">
                        STEP 1
                      </div>
                    </div>
                    <p className="text-gray-600 leading-relaxed mb-3">
                      A step-by-step workflow for BLGUs to complete their Self-Evaluation Document (SED) and upload all required Means of Verification (MOVs) with confidence.
                    </p>
                    <div className="flex items-center gap-4 text-sm text-gray-500">
                      <div className="flex items-center gap-1">
                        <div className="w-2 h-2 bg-[#fbbf24] rounded-full"></div>
                        <span>5-10 minutes</span>
<<<<<<< HEAD
                </div>
                      <div className="flex items-center gap-1">
                        <div className="w-2 h-2 bg-green-500 rounded-full"></div>
                        <span>User-friendly</span>
              </div>
=======
                      </div>
                      <div className="flex items-center gap-1">
                        <div className="w-2 h-2 bg-green-500 rounded-full"></div>
                        <span>User-friendly</span>
                      </div>
>>>>>>> e5b55333
                    </div>
                  </div>
                </div>
              </div>

              {/* Feature 2 */}
              <div className="group bg-white shadow-xl rounded-2xl p-6 border border-gray-100 transition-all duration-300 hover:shadow-2xl hover:-translate-y-2 hover:border-[#f59e0b]/30 relative overflow-hidden">
                {/* Progress Bar */}
                <div className="absolute top-0 left-0 w-full h-1 bg-gray-100">
                  <div className="h-full bg-gradient-to-r from-[#f59e0b] to-[#d97706] w-0 group-hover:w-full transition-all duration-700 delay-100"></div>
                </div>
                
                <div className="flex items-start gap-4">
                  <div className="flex-shrink-0">
                    <div className="w-16 h-16 bg-gradient-to-br from-[#f59e0b] to-[#d97706] rounded-xl flex items-center justify-center shadow-lg group-hover:shadow-xl transition-all duration-300 group-hover:scale-110">
                      <Search className="w-8 h-8 text-black" />
                    </div>
                  </div>
                  <div className="flex-1">
                    <div className="flex items-center gap-2 mb-2">
                      <h3 className="text-xl font-bold text-black group-hover:text-[#f59e0b] transition-colors duration-300">
<<<<<<< HEAD
                    Structured Validation & Rework
                  </h3>
=======
                        Structured Validation & Rework
                      </h3>
>>>>>>> e5b55333
                      <div className="px-2 py-1 bg-blue-100 text-blue-700 text-xs font-semibold rounded-full">
                        STEP 2
                      </div>
                    </div>
                    <p className="text-gray-600 leading-relaxed mb-3">
                      An efficient interface for DILG Area Assessors to review submissions, provide consolidated feedback, and manage a single, streamlined rework cycle.
                    </p>
                    <div className="flex items-center gap-4 text-sm text-gray-500">
                      <div className="flex items-center gap-1">
                        <div className="w-2 h-2 bg-[#f59e0b] rounded-full"></div>
                        <span>2-3 days</span>
<<<<<<< HEAD
                </div>
                      <div className="flex items-center gap-1">
                        <div className="w-2 h-2 bg-blue-500 rounded-full"></div>
                        <span>Quality assured</span>
              </div>
=======
                      </div>
                      <div className="flex items-center gap-1">
                        <div className="w-2 h-2 bg-blue-500 rounded-full"></div>
                        <span>Quality assured</span>
                      </div>
>>>>>>> e5b55333
                    </div>
                  </div>
                </div>
              </div>

              {/* Feature 3 */}
              <div className="group bg-white shadow-xl rounded-2xl p-6 border border-gray-100 transition-all duration-300 hover:shadow-2xl hover:-translate-y-2 hover:border-[#d97706]/30 relative overflow-hidden">
                {/* Progress Bar */}
                <div className="absolute top-0 left-0 w-full h-1 bg-gray-100">
                  <div className="h-full bg-gradient-to-r from-[#d97706] to-[#b45309] w-0 group-hover:w-full transition-all duration-700 delay-200"></div>
                </div>
                
                <div className="flex items-start gap-4">
                  <div className="flex-shrink-0">
                    <div className="w-16 h-16 bg-gradient-to-br from-[#d97706] to-[#b45309] rounded-xl flex items-center justify-center shadow-lg group-hover:shadow-xl transition-all duration-300 group-hover:scale-110">
                      <BarChart3 className="w-8 h-8 text-black" />
                    </div>
                  </div>
                  <div className="flex-1">
                    <div className="flex items-center gap-2 mb-2">
                      <h3 className="text-xl font-bold text-black group-hover:text-[#d97706] transition-colors duration-300">
<<<<<<< HEAD
                    Powerful Analytics & AI Insights
                  </h3>
=======
                        Powerful Analytics & AI Insights
                      </h3>
>>>>>>> e5b55333
                      <div className="px-2 py-1 bg-purple-100 text-purple-700 text-xs font-semibold rounded-full">
                        ONGOING
                      </div>
                    </div>
                    <p className="text-gray-600 leading-relaxed mb-3">
                      A high-level dashboard with cross-matching analysis and AI-generated CapDev recommendations to support strategic decision-making.
                    </p>
                    <div className="flex items-center gap-4 text-sm text-gray-500">
                      <div className="flex items-center gap-1">
                        <div className="w-2 h-2 bg-[#d97706] rounded-full"></div>
                        <span>Real-time</span>
                      </div>
                      <div className="flex items-center gap-1">
                        <div className="w-2 h-2 bg-purple-500 rounded-full"></div>
                        <span>AI-powered</span>
                      </div>
                    </div>
                  </div>
                </div>
              </div>
            </div>
          </div>
        </section>

        {/* How It Works Section */}
        <section
          ref={processAnimation.elementRef}
          className={`w-full max-w-7xl mx-auto px-8 py-16 transition-all duration-1000 ${
            processAnimation.isVisible
              ? "opacity-100 translate-y-0"
              : "opacity-0 translate-y-8"
          }`}
          aria-labelledby="process-heading"
        >
          {/* Enhanced Section Header */}
          <div className="text-center mb-16">
            <div className="inline-flex items-center gap-2 bg-[#fbbf24]/10 text-[#fbbf24] px-4 py-2 rounded-full text-sm font-semibold mb-4">
              <div className="w-2 h-2 bg-[#fbbf24] rounded-full animate-pulse"></div>
              <span>HOW IT WORKS</span>
            </div>
            <h2 id="process-heading" className="text-3xl md:text-4xl font-bold text-black mb-8 relative">
              <span className="relative inline-block">
                Three Step Process
                {/* Animated geometric elements */}
                <div className="absolute -top-2 -right-4 w-8 h-8 border-2 border-[#fbbf24] rotate-45 animate-spin-slow opacity-70"></div>
                <div className="absolute -bottom-2 -left-4 w-6 h-6 bg-[#f59e0b] rounded-full animate-bounce opacity-60" style={{ animationDelay: '0.5s' }}></div>
                <div className="absolute top-1/2 -right-8 w-4 h-4 bg-[#d97706] transform -translate-y-1/2 animate-pulse"></div>
                <div className="absolute -top-4 left-1/4 w-3 h-12 bg-gradient-to-b from-[#fbbf24] to-transparent opacity-50 animate-pulse" style={{ animationDelay: '1s' }}></div>
                <div className="absolute -bottom-4 right-1/3 w-10 h-2 bg-[#fbbf24] rounded-full animate-pulse opacity-40" style={{ animationDelay: '1.5s' }}></div>
              </span>
<<<<<<< HEAD
              </h2>
=======
            </h2>
>>>>>>> e5b55333
          </div>

          <div className="flex flex-col lg:flex-row items-stretch gap-8">
            {/* Left: Enhanced Stepper */}
            <div className="flex flex-col justify-center lg:w-2/5 mb-6 lg:mb-0">
              {/* Progress Overview */}
              <div className="bg-gradient-to-br from-gray-50 to-white rounded-2xl p-6 shadow-lg border border-gray-100 mb-6">
                <div className="flex items-center justify-between mb-4">
                  <span className="text-sm font-medium text-gray-600">
                    Current Step: {activeStep + 1} of {steps.length}
<<<<<<< HEAD
                </span>
                <div className="flex gap-1">
                  {steps.map((_, idx) => (
                    <div
                      key={idx}
                        className={`w-3 h-3 rounded-full transition-all duration-300 ${
                        idx === activeStep
                            ? "bg-[#fbbf24] scale-125 shadow-lg"
                          : idx < activeStep
                            ? "bg-green-500"
                          : "bg-gray-200"
                      }`}
                    />
                  ))}
                </div>
              </div>
                
                {/* Progress Bar */}
                <div className="w-full bg-gray-200 rounded-full h-2 mb-4">
                  <div 
                    className="bg-gradient-to-r from-[#fbbf24] to-[#f59e0b] h-2 rounded-full transition-all duration-500"
                    style={{ width: `${((activeStep + 1) / steps.length) * 100}%` }}
                  ></div>
                </div>
                
                {/* Current Step Info */}
                <div className="text-center">
                  <div className="text-2xl font-bold text-[#fbbf24] mb-1">
                    {steps[activeStep].duration}
                  </div>
                  <div className="text-sm text-gray-600">
                    {steps[activeStep].benefit}
                  </div>
                </div>
              </div>
=======
                  </span>
                  <div className="flex gap-1">
                    {steps.map((_, idx) => (
                      <div
                        key={idx}
                        className={`w-3 h-3 rounded-full transition-all duration-300 ${
                          idx === activeStep
                            ? "bg-[#fbbf24] scale-125 shadow-lg"
                            : idx < activeStep
                            ? "bg-green-500"
                            : "bg-gray-200"
                        }`}
                      />
                    ))}
                  </div>
                </div>
                
                {/* Progress Bar */}
                <div className="w-full bg-gray-200 rounded-full h-2 mb-4">
                  <div 
                    className="bg-gradient-to-r from-[#fbbf24] to-[#f59e0b] h-2 rounded-full transition-all duration-500"
                    style={{ width: `${((activeStep + 1) / steps.length) * 100}%` }}
                  ></div>
                </div>
                
                {/* Current Step Info */}
                <div className="text-center">
                  <div className="text-2xl font-bold text-[#fbbf24] mb-1">
                    {steps[activeStep].duration}
                  </div>
                  <div className="text-sm text-gray-600">
                    {steps[activeStep].benefit}
                  </div>
                </div>
              </div>
>>>>>>> e5b55333

              {/* Interactive Step Buttons */}
              <div className="flex flex-col gap-3">
                {steps.map((step, idx) => (
                  <button
                    key={idx}
                    className={`group flex items-center w-full p-4 text-left rounded-xl transition-all duration-300 focus:outline-none focus:ring-2 focus:ring-[#fbbf24] focus:ring-offset-2 ${
                      activeStep === idx
                        ? "bg-white shadow-lg border-2 border-[#fbbf24] transform scale-105"
                        : "bg-white/50 border border-gray-200 hover:bg-white hover:shadow-md hover:scale-102"
                    }`}
                    onClick={() => {
                      setActiveStep(idx);
                      if (timerRef.current) clearInterval(timerRef.current);
                    }}
                    aria-pressed={activeStep === idx}
                    aria-label={`Step ${idx + 1}: ${step.label}`}
                  >
                    <div
                      className={`flex items-center justify-center w-12 h-12 rounded-full text-black font-bold text-lg mr-4 transition-all duration-300 ${
                        activeStep === idx
                          ? `${step.color} shadow-lg`
                          : `${step.color} opacity-70 group-hover:opacity-100`
                      }`}
                    >
                      {idx + 1}
                    </div>
                    <div className="flex-1">
                      <div className="font-bold text-black text-lg group-hover:text-[#fbbf24] transition-colors duration-300">
<<<<<<< HEAD
                      {step.label}
=======
                        {step.label}
>>>>>>> e5b55333
                      </div>
                      <div className="text-sm text-gray-600 mt-1">
                        {step.duration} • {step.benefit}
                      </div>
                    </div>
                    {activeStep === idx && (
                      <div className="w-2 h-2 bg-[#fbbf24] rounded-full animate-pulse"></div>
                    )}
                  </button>
                ))}
              </div>
            </div>

            {/* Right: Enhanced Content Display */}
            <div className="flex-1 lg:w-3/5">
<<<<<<< HEAD
            <div
              key={activeStep}
=======
              <div
                key={activeStep}
>>>>>>> e5b55333
                className={`relative bg-white rounded-2xl shadow-xl border border-gray-200 overflow-hidden transition-all duration-500 ${
                  fade ? "opacity-0 scale-95" : "opacity-100 scale-100"
                }`}
                style={{ minHeight: 600 }}
              >
                {/* Background Image */}
                <div className="absolute inset-0">
                  <Image
                    src={steps[activeStep].backgroundImage}
                    alt={`Step ${activeStep + 1}: ${steps[activeStep].label} process illustration`}
                    fill
                    className="w-full h-full object-cover"
                  />
                  <div className="absolute inset-0 bg-gradient-to-t from-black/80 via-transparent to-transparent"></div>
                </div>

                {/* Content Overlay - Positioned at bottom like footer */}
                <div className="absolute bottom-0 left-0 right-0 p-6">
                  {/* Step Badge */}
<<<<<<< HEAD
                <div className="mb-4">
                  <span
                      className={`inline-flex items-center gap-2 px-3 py-1.5 rounded-full text-black text-sm font-bold shadow-lg ${
                      activeStep === 0
                        ? "bg-[#fbbf24]"
                        : activeStep === 1
                        ? "bg-[#f59e0b]"
                        : "bg-[#d97706]"
=======
                  <div className="mb-4">
                    <span
                      className={`inline-flex items-center gap-2 px-3 py-1.5 rounded-full text-black text-sm font-bold shadow-lg ${
                        activeStep === 0
                          ? "bg-[#fbbf24]"
                          : activeStep === 1
                          ? "bg-[#f59e0b]"
                          : "bg-[#d97706]"
                      }`}
                    >
                      <span className="flex items-center justify-center">{steps[activeStep].icon}</span>
                      Step {activeStep + 1}: {steps[activeStep].label}
                    </span>
                  </div>

                  {/* Main Content */}
                  <div className="bg-white/95 backdrop-blur-sm rounded-xl p-4 shadow-xl border border-white/20">
                    <p className="text-base font-medium leading-relaxed text-gray-800 mb-3">
                      {steps[activeStep].text}
                    </p>
                    
                    {/* Step Metrics */}
                    <div className="flex items-center gap-4 text-sm">
                      <div className="flex items-center gap-2">
                        <div className={`w-2 h-2 rounded-full ${
                          activeStep === 0 ? "bg-[#fbbf24]" : activeStep === 1 ? "bg-[#f59e0b]" : "bg-[#d97706]"
                        }`}></div>
                        <span className="font-medium text-gray-700">Duration: {steps[activeStep].duration}</span>
                      </div>
                      <div className="flex items-center gap-2">
                        <div className="w-2 h-2 bg-green-500 rounded-full"></div>
                        <span className="font-medium text-gray-700">{steps[activeStep].benefit}</span>
                      </div>
                    </div>
                  </div>
                </div>

                {/* Navigation Arrows */}
                <div className="absolute top-1/2 left-4 right-4 flex justify-between transform -translate-y-1/2 pointer-events-none">
                  <button
                    onClick={() => {
                      const prevStep = activeStep === 0 ? steps.length - 1 : activeStep - 1;
                      setActiveStep(prevStep);
                      if (timerRef.current) clearInterval(timerRef.current);
                    }}
                    className="w-10 h-10 bg-white/20 hover:bg-white/30 rounded-full flex items-center justify-center text-white transition-all duration-300 hover:scale-110 pointer-events-auto focus:outline-none focus:ring-2 focus:ring-white/50"
                    aria-label="Previous step"
                  >
                    <svg className="w-5 h-5" fill="none" stroke="currentColor" viewBox="0 0 24 24">
                      <path strokeLinecap="round" strokeLinejoin="round" strokeWidth={2} d="M15 19l-7-7 7-7" />
                    </svg>
                  </button>
                  <button
                    onClick={() => {
                      const nextStep = activeStep === steps.length - 1 ? 0 : activeStep + 1;
                      setActiveStep(nextStep);
                      if (timerRef.current) clearInterval(timerRef.current);
                    }}
                    className="w-10 h-10 bg-white/20 hover:bg-white/30 rounded-full flex items-center justify-center text-white transition-all duration-300 hover:scale-110 pointer-events-auto focus:outline-none focus:ring-2 focus:ring-white/50"
                    aria-label="Next step"
                  >
                    <svg className="w-5 h-5" fill="none" stroke="currentColor" viewBox="0 0 24 24">
                      <path strokeLinecap="round" strokeLinejoin="round" strokeWidth={2} d="M9 5l7 7-7 7" />
                    </svg>
                  </button>
                </div>
              </div>
            </div>
          </div>
        </section>

        {/* Barangays Coverage Section */}
        <section ref={barangaysAnimation.elementRef} className="w-full bg-gradient-to-br from-gray-900 via-black to-gray-800 py-20 relative overflow-hidden">
          {/* Background Pattern */}
          <div className="absolute inset-0 opacity-10">
            <div className="absolute top-10 left-10 w-32 h-32 border border-[#fbbf24] rounded-full"></div>
            <div className="absolute bottom-20 right-20 w-24 h-24 border border-[#f59e0b] rounded-full"></div>
            <div className="absolute top-1/2 left-1/4 w-16 h-16 border border-[#d97706] rounded-full"></div>
          </div>

          <div className="max-w-7xl mx-auto px-8 text-center relative z-10">
            {/* Section Header */}
            <div className={`mb-16 transition-all duration-1000 ${
              barangaysAnimation.isVisible ? 'opacity-100 translate-y-0' : 'opacity-0 translate-y-8'
            }`}>
              <div className={`inline-flex items-center gap-2 bg-[#fbbf24]/20 text-[#fbbf24] px-4 py-2 rounded-full text-sm font-semibold mb-6 transition-all duration-1000 delay-200 ${
                barangaysAnimation.isVisible ? 'opacity-100 scale-100' : 'opacity-0 scale-95'
              }`}>
                <div className="w-2 h-2 bg-[#fbbf24] rounded-full animate-pulse"></div>
                <span>OUR COVERAGE</span>
              </div>
              <h2 className={`text-4xl md:text-5xl font-bold text-white mb-4 transition-all duration-1000 delay-400 ${
                barangaysAnimation.isVisible ? 'opacity-100 translate-y-0' : 'opacity-0 translate-y-4'
              }`}>
                Serving All Barangays
              </h2>
              <p className={`text-xl text-gray-300 max-w-3xl mx-auto transition-all duration-1000 delay-600 ${
                barangaysAnimation.isVisible ? 'opacity-100 translate-y-0' : 'opacity-0 translate-y-4'
              }`}>
                VANTAGE connects and empowers all 25 barangays of Sulop Municipality
              </p>
            </div>

            {/* Interactive Map Visualization */}
            <div className={`relative max-w-5xl mx-auto h-96 md:h-[500px] transition-all duration-1000 delay-800 ${
              barangaysAnimation.isVisible ? 'opacity-100 scale-100' : 'opacity-0 scale-95'
            }`}>
              {/* Connection Lines - Following Sulop's geographic pattern */}
              <svg className="absolute inset-0 w-full h-full" viewBox="0 0 800 400">
                <defs>
                  {/* Gradient for connection lines */}
                  <linearGradient id="connectionGradient" x1="0%" y1="0%" x2="100%" y2="0%">
                    <stop offset="0%" stopColor="rgba(251, 191, 36, 0.1)" />
                    <stop offset="50%" stopColor="rgba(251, 191, 36, 0.4)" />
                    <stop offset="100%" stopColor="rgba(251, 191, 36, 0.1)" />
                  </linearGradient>
                  {/* Animated gradient for active connections */}
                  <linearGradient id="activeConnectionGradient" x1="0%" y1="0%" x2="100%" y2="0%">
                    <stop offset="0%" stopColor="rgba(251, 191, 36, 0.8)">
                      <animate attributeName="stop-color" 
                        values="rgba(251, 191, 36, 0.8);rgba(245, 158, 11, 0.8);rgba(251, 191, 36, 0.8)" 
                        dur="3s" repeatCount="indefinite" />
                    </stop>
                    <stop offset="50%" stopColor="rgba(245, 158, 11, 1.0)">
                      <animate attributeName="stop-color" 
                        values="rgba(245, 158, 11, 1.0);rgba(251, 191, 36, 1.0);rgba(245, 158, 11, 1.0)" 
                        dur="3s" repeatCount="indefinite" />
                    </stop>
                    <stop offset="100%" stopColor="rgba(251, 191, 36, 0.8)">
                      <animate attributeName="stop-color" 
                        values="rgba(251, 191, 36, 0.8);rgba(245, 158, 11, 0.8);rgba(251, 191, 36, 0.8)" 
                        dur="3s" repeatCount="indefinite" />
                    </stop>
                  </linearGradient>
                </defs>
                
                {/* Main roads and connections based on Sulop's layout */}
                <g fill="none">
                  {/* Central hub connections (Municipal Hall to major areas) - Animated drawing effect */}
                  <path d="M400,200 L200,120" stroke="url(#connectionGradient)" strokeWidth="2" strokeDasharray="3,3"
                    className={`transition-all duration-2000 delay-1000 ${
                      barangaysAnimation.isVisible ? 'opacity-100' : 'opacity-0'
                    }`}
                    style={{
                      strokeDashoffset: barangaysAnimation.isVisible ? '0' : '400',
                      transition: 'stroke-dashoffset 2s ease-out 1s'
                    }} />
                  <path d="M400,200 L600,160" stroke="url(#connectionGradient)" strokeWidth="2" strokeDasharray="3,3"
                    className={`transition-all duration-2000 delay-1200 ${
                      barangaysAnimation.isVisible ? 'opacity-100' : 'opacity-0'
>>>>>>> e5b55333
                    }`}
                    style={{
                      strokeDashoffset: barangaysAnimation.isVisible ? '0' : '400',
                      transition: 'stroke-dashoffset 2s ease-out 1.2s'
                    }} />
                  <path d="M400,200 L350,100" stroke="url(#connectionGradient)" strokeWidth="2" strokeDasharray="3,3"
                    className={`transition-all duration-2000 delay-1400 ${
                      barangaysAnimation.isVisible ? 'opacity-100' : 'opacity-0'
                    }`}
                    style={{
                      strokeDashoffset: barangaysAnimation.isVisible ? '0' : '400',
                      transition: 'stroke-dashoffset 2s ease-out 1.4s'
                    }} />
                  <path d="M400,200 L450,320" stroke="url(#connectionGradient)" strokeWidth="2" strokeDasharray="3,3"
                    className={`transition-all duration-2000 delay-1600 ${
                      barangaysAnimation.isVisible ? 'opacity-100' : 'opacity-0'
                    }`}
                    style={{
                      strokeDashoffset: barangaysAnimation.isVisible ? '0' : '400',
                      transition: 'stroke-dashoffset 2s ease-out 1.6s'
                    }} />
                  
                  {/* Regional connections - Staggered animation */}
                  <path d="M200,120 L150,80 L100,100 L120,160 L180,180 L200,120" stroke="url(#activeConnectionGradient)" strokeWidth="1.5"
                    className={`transition-all duration-3000 delay-1800 ${
                      barangaysAnimation.isVisible ? 'opacity-100' : 'opacity-0'
                    }`} />
                  <path d="M600,160 L650,120 L700,140 L680,200 L620,220 L600,160" stroke="url(#activeConnectionGradient)" strokeWidth="1.5"
                    className={`transition-all duration-3000 delay-2000 ${
                      barangaysAnimation.isVisible ? 'opacity-100' : 'opacity-0'
                    }`} />
                  <path d="M350,100 L300,60 L400,50 L450,80 L350,100" stroke="url(#activeConnectionGradient)" strokeWidth="1.5"
                    className={`transition-all duration-3000 delay-2200 ${
                      barangaysAnimation.isVisible ? 'opacity-100' : 'opacity-0'
                    }`} />
                  <path d="M450,320 L400,360 L350,340 L380,300 L450,320" stroke="url(#activeConnectionGradient)" strokeWidth="1.5"
                    className={`transition-all duration-3000 delay-2400 ${
                      barangaysAnimation.isVisible ? 'opacity-100' : 'opacity-0'
                    }`} />
                </g>
              </svg>

              {/* Barangay Dots - Positioned based on Sulop's actual geography */}
              {Array.from({ length: 25 }, (_, i) => {
                // More realistic positioning based on Sulop's geographic layout
                const positions = [
                  // Western barangays (like Tanwalang, Lati-an, Panaglib areas)
                  { x: 12, y: 30, delay: 0, cluster: 'west' }, 
                  { x: 18, y: 25, delay: 0.1, cluster: 'west' }, 
                  { x: 15, y: 40, delay: 0.2, cluster: 'west' },
                  { x: 22, y: 35, delay: 0.3, cluster: 'west' }, 
                  { x: 25, y: 45, delay: 0.4, cluster: 'west' },
                  
                  // Northern barangays (like Harada Butai, Tala-o areas)
                  { x: 35, y: 15, delay: 0.5, cluster: 'north' }, 
                  { x: 42, y: 12, delay: 0.6, cluster: 'north' }, 
                  { x: 48, y: 18, delay: 0.7, cluster: 'north' },
                  { x: 38, y: 22, delay: 0.8, cluster: 'north' }, 
                  { x: 45, y: 25, delay: 0.9, cluster: 'north' },
                  
                  // Eastern barangays (like Balasinon, Bagumbayan areas)
                  { x: 75, y: 30, delay: 1.0, cluster: 'east' }, 
                  { x: 82, y: 35, delay: 1.1, cluster: 'east' }, 
                  { x: 78, y: 45, delay: 1.2, cluster: 'east' },
                  { x: 85, y: 40, delay: 1.3, cluster: 'east' }, 
                  { x: 80, y: 55, delay: 1.4, cluster: 'east' },
                  
                  // Southern barangays (like New Baclayon, Waterfall areas)
                  { x: 45, y: 80, delay: 1.5, cluster: 'south' }, 
                  { x: 52, y: 85, delay: 1.6, cluster: 'south' }, 
                  { x: 38, y: 85, delay: 1.7, cluster: 'south' },
                  { x: 48, y: 75, delay: 1.8, cluster: 'south' }, 
                  { x: 42, y: 90, delay: 1.9, cluster: 'south' },
                  
                  // Central/Urban barangays (moved away from Municipal Hall center)
                  { x: 65, y: 42, delay: 2.0, cluster: 'center' }, 
                  { x: 30, y: 48, delay: 2.1, cluster: 'center' }, 
                  { x: 68, y: 62, delay: 2.2, cluster: 'center' },
                  { x: 28, y: 62, delay: 2.3, cluster: 'center' }, 
                  { x: 58, y: 35, delay: 2.4, cluster: 'center' }
                ];
                
                const pos = positions[i];
                const isHighlighted = i % 6 === 0; // Highlight every 6th dot for better distribution
                
                // Color coding based on geographic clusters
                const getClusterColor = (cluster: string) => {
                  switch(cluster) {
                    case 'west': return 'bg-[#fbbf24]';
                    case 'north': return 'bg-[#f59e0b]';
                    case 'east': return 'bg-[#d97706]';
                    case 'south': return 'bg-[#b45309]';
                    case 'center': return 'bg-[#fbbf24]';
                    default: return 'bg-gray-400';
                  }
                };

                return (
                  <div
                    key={i}
                    className={`absolute transform -translate-x-1/2 -translate-y-1/2 transition-all duration-800 hover:scale-150 cursor-pointer group ${
                      isHighlighted ? 'animate-pulse' : ''
                    } ${
                      barangaysAnimation.isVisible ? 'opacity-100 scale-100' : 'opacity-0 scale-0'
                    }`}
                    style={{
                      left: `${pos.x}%`,
                      top: `${pos.y}%`,
                      animationDelay: `${pos.delay}s`,
                      transitionDelay: `${2.5 + pos.delay * 0.1}s` // Staggered entrance after connections
                    }}
                  >
<<<<<<< HEAD
                      <span className="flex items-center justify-center">{steps[activeStep].icon}</span>
                      Step {activeStep + 1}: {steps[activeStep].label}
                  </span>
                </div>

                  {/* Main Content */}
                  <div className="bg-white/95 backdrop-blur-sm rounded-xl p-4 shadow-xl border border-white/20">
                    <p className="text-base font-medium leading-relaxed text-gray-800 mb-3">
                    {steps[activeStep].text}
                  </p>
                    
                    {/* Step Metrics */}
                    <div className="flex items-center gap-4 text-sm">
                      <div className="flex items-center gap-2">
                        <div className={`w-2 h-2 rounded-full ${
                          activeStep === 0 ? "bg-[#fbbf24]" : activeStep === 1 ? "bg-[#f59e0b]" : "bg-[#d97706]"
                        }`}></div>
                        <span className="font-medium text-gray-700">Duration: {steps[activeStep].duration}</span>
                      </div>
                      <div className="flex items-center gap-2">
                        <div className="w-2 h-2 bg-green-500 rounded-full"></div>
                        <span className="font-medium text-gray-700">{steps[activeStep].benefit}</span>
                      </div>
                    </div>
                  </div>
                </div>

                {/* Navigation Arrows */}
                <div className="absolute top-1/2 left-4 right-4 flex justify-between transform -translate-y-1/2 pointer-events-none">
                  <button
                    onClick={() => {
                      const prevStep = activeStep === 0 ? steps.length - 1 : activeStep - 1;
                      setActiveStep(prevStep);
                      if (timerRef.current) clearInterval(timerRef.current);
                    }}
                    className="w-10 h-10 bg-white/20 hover:bg-white/30 rounded-full flex items-center justify-center text-white transition-all duration-300 hover:scale-110 pointer-events-auto focus:outline-none focus:ring-2 focus:ring-white/50"
                    aria-label="Previous step"
                  >
                    <svg className="w-5 h-5" fill="none" stroke="currentColor" viewBox="0 0 24 24">
                      <path strokeLinecap="round" strokeLinejoin="round" strokeWidth={2} d="M15 19l-7-7 7-7" />
                    </svg>
                  </button>
                  <button
                    onClick={() => {
                      const nextStep = activeStep === steps.length - 1 ? 0 : activeStep + 1;
                      setActiveStep(nextStep);
                      if (timerRef.current) clearInterval(timerRef.current);
                    }}
                    className="w-10 h-10 bg-white/20 hover:bg-white/30 rounded-full flex items-center justify-center text-white transition-all duration-300 hover:scale-110 pointer-events-auto focus:outline-none focus:ring-2 focus:ring-white/50"
                    aria-label="Next step"
                  >
                    <svg className="w-5 h-5" fill="none" stroke="currentColor" viewBox="0 0 24 24">
                      <path strokeLinecap="round" strokeLinejoin="round" strokeWidth={2} d="M9 5l7 7-7 7" />
                    </svg>
                  </button>
                </div>
              </div>
            </div>
          </div>
        </section>

        {/* Barangays Coverage Section */}
        <section ref={barangaysAnimation.elementRef} className="w-full bg-gradient-to-br from-gray-900 via-black to-gray-800 py-20 relative overflow-hidden">
          {/* Background Pattern */}
          <div className="absolute inset-0 opacity-10">
            <div className="absolute top-10 left-10 w-32 h-32 border border-[#fbbf24] rounded-full"></div>
            <div className="absolute bottom-20 right-20 w-24 h-24 border border-[#f59e0b] rounded-full"></div>
            <div className="absolute top-1/2 left-1/4 w-16 h-16 border border-[#d97706] rounded-full"></div>
          </div>

          <div className="max-w-7xl mx-auto px-8 text-center relative z-10">
            {/* Section Header */}
            <div className={`mb-16 transition-all duration-1000 ${
              barangaysAnimation.isVisible ? 'opacity-100 translate-y-0' : 'opacity-0 translate-y-8'
            }`}>
              <div className={`inline-flex items-center gap-2 bg-[#fbbf24]/20 text-[#fbbf24] px-4 py-2 rounded-full text-sm font-semibold mb-6 transition-all duration-1000 delay-200 ${
                barangaysAnimation.isVisible ? 'opacity-100 scale-100' : 'opacity-0 scale-95'
              }`}>
                <div className="w-2 h-2 bg-[#fbbf24] rounded-full animate-pulse"></div>
                <span>OUR COVERAGE</span>
              </div>
              <h2 className={`text-4xl md:text-5xl font-bold text-white mb-4 transition-all duration-1000 delay-400 ${
                barangaysAnimation.isVisible ? 'opacity-100 translate-y-0' : 'opacity-0 translate-y-4'
              }`}>
                Serving All Barangays
              </h2>
              <p className={`text-xl text-gray-300 max-w-3xl mx-auto transition-all duration-1000 delay-600 ${
                barangaysAnimation.isVisible ? 'opacity-100 translate-y-0' : 'opacity-0 translate-y-4'
              }`}>
                VANTAGE connects and empowers all 25 barangays of Sulop Municipality
              </p>
            </div>

            {/* Interactive Map Visualization */}
            <div className={`relative max-w-5xl mx-auto h-96 md:h-[500px] transition-all duration-1000 delay-800 ${
              barangaysAnimation.isVisible ? 'opacity-100 scale-100' : 'opacity-0 scale-95'
            }`}>
              {/* Connection Lines - Following Sulop's geographic pattern */}
              <svg className="absolute inset-0 w-full h-full" viewBox="0 0 800 400">
                <defs>
                  {/* Gradient for connection lines */}
                  <linearGradient id="connectionGradient" x1="0%" y1="0%" x2="100%" y2="0%">
                    <stop offset="0%" stopColor="rgba(251, 191, 36, 0.1)" />
                    <stop offset="50%" stopColor="rgba(251, 191, 36, 0.4)" />
                    <stop offset="100%" stopColor="rgba(251, 191, 36, 0.1)" />
                  </linearGradient>
                  {/* Animated gradient for active connections */}
                  <linearGradient id="activeConnectionGradient" x1="0%" y1="0%" x2="100%" y2="0%">
                    <stop offset="0%" stopColor="rgba(251, 191, 36, 0.8)">
                      <animate attributeName="stop-color" 
                        values="rgba(251, 191, 36, 0.8);rgba(245, 158, 11, 0.8);rgba(251, 191, 36, 0.8)" 
                        dur="3s" repeatCount="indefinite" />
                    </stop>
                    <stop offset="50%" stopColor="rgba(245, 158, 11, 1.0)">
                      <animate attributeName="stop-color" 
                        values="rgba(245, 158, 11, 1.0);rgba(251, 191, 36, 1.0);rgba(245, 158, 11, 1.0)" 
                        dur="3s" repeatCount="indefinite" />
                    </stop>
                    <stop offset="100%" stopColor="rgba(251, 191, 36, 0.8)">
                      <animate attributeName="stop-color" 
                        values="rgba(251, 191, 36, 0.8);rgba(245, 158, 11, 0.8);rgba(251, 191, 36, 0.8)" 
                        dur="3s" repeatCount="indefinite" />
                    </stop>
                  </linearGradient>
                </defs>
                
                {/* Main roads and connections based on Sulop's layout */}
                <g fill="none">
                  {/* Central hub connections (Municipal Hall to major areas) - Animated drawing effect */}
                  <path d="M400,200 L200,120" stroke="url(#connectionGradient)" strokeWidth="2" strokeDasharray="3,3"
                    className={`transition-all duration-2000 delay-1000 ${
                      barangaysAnimation.isVisible ? 'opacity-100' : 'opacity-0'
                    }`}
                    style={{
                      strokeDashoffset: barangaysAnimation.isVisible ? '0' : '400',
                      transition: 'stroke-dashoffset 2s ease-out 1s'
                    }} />
                  <path d="M400,200 L600,160" stroke="url(#connectionGradient)" strokeWidth="2" strokeDasharray="3,3"
                    className={`transition-all duration-2000 delay-1200 ${
                      barangaysAnimation.isVisible ? 'opacity-100' : 'opacity-0'
                    }`}
                    style={{
                      strokeDashoffset: barangaysAnimation.isVisible ? '0' : '400',
                      transition: 'stroke-dashoffset 2s ease-out 1.2s'
                    }} />
                  <path d="M400,200 L350,100" stroke="url(#connectionGradient)" strokeWidth="2" strokeDasharray="3,3"
                    className={`transition-all duration-2000 delay-1400 ${
                      barangaysAnimation.isVisible ? 'opacity-100' : 'opacity-0'
                    }`}
                    style={{
                      strokeDashoffset: barangaysAnimation.isVisible ? '0' : '400',
                      transition: 'stroke-dashoffset 2s ease-out 1.4s'
                    }} />
                  <path d="M400,200 L450,320" stroke="url(#connectionGradient)" strokeWidth="2" strokeDasharray="3,3"
                    className={`transition-all duration-2000 delay-1600 ${
                      barangaysAnimation.isVisible ? 'opacity-100' : 'opacity-0'
                    }`}
                    style={{
                      strokeDashoffset: barangaysAnimation.isVisible ? '0' : '400',
                      transition: 'stroke-dashoffset 2s ease-out 1.6s'
                    }} />
                  
                  {/* Regional connections - Staggered animation */}
                  <path d="M200,120 L150,80 L100,100 L120,160 L180,180 L200,120" stroke="url(#activeConnectionGradient)" strokeWidth="1.5"
                    className={`transition-all duration-3000 delay-1800 ${
                      barangaysAnimation.isVisible ? 'opacity-100' : 'opacity-0'
                    }`} />
                  <path d="M600,160 L650,120 L700,140 L680,200 L620,220 L600,160" stroke="url(#activeConnectionGradient)" strokeWidth="1.5"
                    className={`transition-all duration-3000 delay-2000 ${
                      barangaysAnimation.isVisible ? 'opacity-100' : 'opacity-0'
                    }`} />
                  <path d="M350,100 L300,60 L400,50 L450,80 L350,100" stroke="url(#activeConnectionGradient)" strokeWidth="1.5"
                    className={`transition-all duration-3000 delay-2200 ${
                      barangaysAnimation.isVisible ? 'opacity-100' : 'opacity-0'
                    }`} />
                  <path d="M450,320 L400,360 L350,340 L380,300 L450,320" stroke="url(#activeConnectionGradient)" strokeWidth="1.5"
                    className={`transition-all duration-3000 delay-2400 ${
                      barangaysAnimation.isVisible ? 'opacity-100' : 'opacity-0'
                    }`} />
                </g>
              </svg>

              {/* Barangay Dots - Positioned based on Sulop's actual geography */}
              {Array.from({ length: 25 }, (_, i) => {
                // More realistic positioning based on Sulop's geographic layout
                const positions = [
                  // Western barangays (like Tanwalang, Lati-an, Panaglib areas)
                  { x: 12, y: 30, delay: 0, cluster: 'west' }, 
                  { x: 18, y: 25, delay: 0.1, cluster: 'west' }, 
                  { x: 15, y: 40, delay: 0.2, cluster: 'west' },
                  { x: 22, y: 35, delay: 0.3, cluster: 'west' }, 
                  { x: 25, y: 45, delay: 0.4, cluster: 'west' },
                  
                  // Northern barangays (like Harada Butai, Tala-o areas)
                  { x: 35, y: 15, delay: 0.5, cluster: 'north' }, 
                  { x: 42, y: 12, delay: 0.6, cluster: 'north' }, 
                  { x: 48, y: 18, delay: 0.7, cluster: 'north' },
                  { x: 38, y: 22, delay: 0.8, cluster: 'north' }, 
                  { x: 45, y: 25, delay: 0.9, cluster: 'north' },
                  
                  // Eastern barangays (like Balasinon, Bagumbayan areas)
                  { x: 75, y: 30, delay: 1.0, cluster: 'east' }, 
                  { x: 82, y: 35, delay: 1.1, cluster: 'east' }, 
                  { x: 78, y: 45, delay: 1.2, cluster: 'east' },
                  { x: 85, y: 40, delay: 1.3, cluster: 'east' }, 
                  { x: 80, y: 55, delay: 1.4, cluster: 'east' },
                  
                  // Southern barangays (like New Baclayon, Waterfall areas)
                  { x: 45, y: 80, delay: 1.5, cluster: 'south' }, 
                  { x: 52, y: 85, delay: 1.6, cluster: 'south' }, 
                  { x: 38, y: 85, delay: 1.7, cluster: 'south' },
                  { x: 48, y: 75, delay: 1.8, cluster: 'south' }, 
                  { x: 42, y: 90, delay: 1.9, cluster: 'south' },
                  
                  // Central/Urban barangays (moved away from Municipal Hall center)
                  { x: 65, y: 42, delay: 2.0, cluster: 'center' }, 
                  { x: 30, y: 48, delay: 2.1, cluster: 'center' }, 
                  { x: 68, y: 62, delay: 2.2, cluster: 'center' },
                  { x: 28, y: 62, delay: 2.3, cluster: 'center' }, 
                  { x: 58, y: 35, delay: 2.4, cluster: 'center' }
                ];
                
                const pos = positions[i];
                const isHighlighted = i % 6 === 0; // Highlight every 6th dot for better distribution
                
                // Color coding based on geographic clusters
                const getClusterColor = (cluster: string) => {
                  switch(cluster) {
                    case 'west': return 'bg-[#fbbf24]';
                    case 'north': return 'bg-[#f59e0b]';
                    case 'east': return 'bg-[#d97706]';
                    case 'south': return 'bg-[#b45309]';
                    case 'center': return 'bg-[#fbbf24]';
                    default: return 'bg-gray-400';
                  }
                };

                return (
                  <div
                    key={i}
                    className={`absolute transform -translate-x-1/2 -translate-y-1/2 transition-all duration-800 hover:scale-150 cursor-pointer group ${
                      isHighlighted ? 'animate-pulse' : ''
                    } ${
                      barangaysAnimation.isVisible ? 'opacity-100 scale-100' : 'opacity-0 scale-0'
                    }`}
                    style={{
                      left: `${pos.x}%`,
                      top: `${pos.y}%`,
                      animationDelay: `${pos.delay}s`,
                      transitionDelay: `${2.5 + pos.delay * 0.1}s` // Staggered entrance after connections
                    }}
                  >
                    {/* Dot with cluster-based coloring */}
                    <div
                      className={`w-3 h-3 rounded-full transition-all duration-300 ${
                        isHighlighted
                          ? `${getClusterColor(pos.cluster)} shadow-lg shadow-[#fbbf24]/50`
                          : `${getClusterColor(pos.cluster)} opacity-80 hover:opacity-100 group-hover:shadow-lg group-hover:shadow-[#fbbf24]/50`
                      }`}
                    ></div>
                    
                    {/* Ripple Effect */}
                    <div
                      className={`absolute inset-0 rounded-full transition-all duration-1000 ${
                        isHighlighted
                          ? 'bg-[#fbbf24]/20 animate-ping'
                          : 'bg-transparent group-hover:bg-[#fbbf24]/20 group-hover:animate-ping'
                      }`}
                      style={{ animationDelay: `${pos.delay}s` }}
                    ></div>

                    {/* Enhanced Tooltip with cluster info */}
                    <div className="absolute bottom-full left-1/2 transform -translate-x-1/2 mb-2 px-3 py-1.5 bg-black/90 text-white text-xs rounded-lg opacity-0 group-hover:opacity-100 transition-opacity duration-300 whitespace-nowrap shadow-lg">
                      <div className="font-semibold">Barangay {i + 1}</div>
                      <div className="text-gray-300 capitalize">{pos.cluster}ern Area</div>
                    </div>
                  </div>
                );
              })}

              {/* Central Hub (Municipal Hall) - Positioned more centrally like in the map */}
              <div className={`absolute top-1/2 left-1/2 transform -translate-x-1/2 -translate-y-1/2 transition-all duration-1200 delay-3000 ${
                barangaysAnimation.isVisible ? 'opacity-100 scale-100' : 'opacity-0 scale-0'
              }`}>
                <div className="relative">
                  {/* Enhanced Municipal Hall with special effects */}
                  <div className={`w-12 h-12 bg-gradient-to-br from-[#fbbf24] via-[#f59e0b] to-[#d97706] rounded-full shadow-2xl flex items-center justify-center border-4 border-white transition-all duration-1000 ${
                    barangaysAnimation.isVisible ? 'animate-pulse' : ''
                  }`}>
                    <div className="w-5 h-5 bg-white rounded-full flex items-center justify-center shadow-inner">
                      <div className="w-2 h-2 bg-[#fbbf24] rounded-full animate-pulse"></div>
                    </div>
                  </div>
                  
                  {/* Enhanced ripple effects with staggered animations */}
                  <div className={`absolute inset-0 bg-[#fbbf24]/30 rounded-full transition-all duration-1000 delay-3200 ${
                    barangaysAnimation.isVisible ? 'animate-ping opacity-100' : 'opacity-0'
                  }`}></div>
                  <div className={`absolute inset-0 bg-[#f59e0b]/20 rounded-full transition-all duration-1000 delay-3400 ${
                    barangaysAnimation.isVisible ? 'animate-ping opacity-100' : 'opacity-0'
                  }`} style={{ animationDelay: '0.5s' }}></div>
                  <div className={`absolute inset-0 bg-[#d97706]/15 rounded-full transition-all duration-1000 delay-3600 ${
                    barangaysAnimation.isVisible ? 'animate-ping opacity-100' : 'opacity-0'
                  }`} style={{ animationDelay: '1s' }}></div>
                  
                  {/* Rotating orbit effect */}
                  <div className={`absolute inset-0 w-16 h-16 -top-2 -left-2 border border-[#fbbf24]/30 rounded-full transition-all duration-1000 delay-3800 ${
                    barangaysAnimation.isVisible ? 'opacity-100 animate-spin' : 'opacity-0'
                  }`} style={{ animationDuration: '8s' }}>
                    <div className="absolute top-0 left-1/2 w-1 h-1 bg-[#fbbf24] rounded-full transform -translate-x-1/2"></div>
                    <div className="absolute bottom-0 left-1/2 w-1 h-1 bg-[#f59e0b] rounded-full transform -translate-x-1/2"></div>
                    <div className="absolute left-0 top-1/2 w-1 h-1 bg-[#d97706] rounded-full transform -translate-y-1/2"></div>
                    <div className="absolute right-0 top-1/2 w-1 h-1 bg-[#fbbf24] rounded-full transform -translate-y-1/2"></div>
                  </div>
                  
                  {/* Enhanced label with entrance animation */}
                  <div className={`absolute top-full left-1/2 transform -translate-x-1/2 mt-4 px-4 py-2 bg-gradient-to-r from-[#fbbf24] to-[#f59e0b] text-black text-sm font-bold rounded-lg shadow-lg whitespace-nowrap transition-all duration-1000 delay-4000 ${
                    barangaysAnimation.isVisible ? 'opacity-100 translate-y-0' : 'opacity-0 translate-y-4'
                  }`}>
                    <div className="text-center">
                      <div className="font-bold">Sulop Municipal Hall</div>
                      <div className="text-xs opacity-80">Central Hub</div>
                    </div>
                    {/* Arrow pointing to center */}
                    <div className="absolute -top-2 left-1/2 transform -translate-x-1/2 w-0 h-0 border-l-4 border-r-4 border-b-4 border-transparent border-b-[#fbbf24]"></div>
                  </div>
                </div>
=======
                    {/* Dot with cluster-based coloring */}
                    <div
                      className={`w-3 h-3 rounded-full transition-all duration-300 ${
                        isHighlighted
                          ? `${getClusterColor(pos.cluster)} shadow-lg shadow-[#fbbf24]/50`
                          : `${getClusterColor(pos.cluster)} opacity-80 hover:opacity-100 group-hover:shadow-lg group-hover:shadow-[#fbbf24]/50`
                      }`}
                    ></div>
                    
                    {/* Ripple Effect */}
                    <div
                      className={`absolute inset-0 rounded-full transition-all duration-1000 ${
                        isHighlighted
                          ? 'bg-[#fbbf24]/20 animate-ping'
                          : 'bg-transparent group-hover:bg-[#fbbf24]/20 group-hover:animate-ping'
                      }`}
                      style={{ animationDelay: `${pos.delay}s` }}
                    ></div>

                    {/* Enhanced Tooltip with cluster info */}
                    <div className="absolute bottom-full left-1/2 transform -translate-x-1/2 mb-2 px-3 py-1.5 bg-black/90 text-white text-xs rounded-lg opacity-0 group-hover:opacity-100 transition-opacity duration-300 whitespace-nowrap shadow-lg">
                      <div className="font-semibold">Barangay {i + 1}</div>
                      <div className="text-gray-300 capitalize">{pos.cluster}ern Area</div>
                    </div>
                  </div>
                );
              })}

              {/* Central Hub (Municipal Hall) - Positioned more centrally like in the map */}
              <div className={`absolute top-1/2 left-1/2 transform -translate-x-1/2 -translate-y-1/2 transition-all duration-1200 delay-3000 ${
                barangaysAnimation.isVisible ? 'opacity-100 scale-100' : 'opacity-0 scale-0'
              }`}>
                <div className="relative">
                  {/* Enhanced Municipal Hall with special effects */}
                  <div className={`w-12 h-12 bg-gradient-to-br from-[#fbbf24] via-[#f59e0b] to-[#d97706] rounded-full shadow-2xl flex items-center justify-center border-4 border-white transition-all duration-1000 ${
                    barangaysAnimation.isVisible ? 'animate-pulse' : ''
                  }`}>
                    <div className="w-5 h-5 bg-white rounded-full flex items-center justify-center shadow-inner">
                      <div className="w-2 h-2 bg-[#fbbf24] rounded-full animate-pulse"></div>
                    </div>
                  </div>
                  
                  {/* Enhanced ripple effects with staggered animations */}
                  <div className={`absolute inset-0 bg-[#fbbf24]/30 rounded-full transition-all duration-1000 delay-3200 ${
                    barangaysAnimation.isVisible ? 'animate-ping opacity-100' : 'opacity-0'
                  }`}></div>
                  <div className={`absolute inset-0 bg-[#f59e0b]/20 rounded-full transition-all duration-1000 delay-3400 ${
                    barangaysAnimation.isVisible ? 'animate-ping opacity-100' : 'opacity-0'
                  }`} style={{ animationDelay: '0.5s' }}></div>
                  <div className={`absolute inset-0 bg-[#d97706]/15 rounded-full transition-all duration-1000 delay-3600 ${
                    barangaysAnimation.isVisible ? 'animate-ping opacity-100' : 'opacity-0'
                  }`} style={{ animationDelay: '1s' }}></div>
                  
                  {/* Rotating orbit effect */}
                  <div className={`absolute inset-0 w-16 h-16 -top-2 -left-2 border border-[#fbbf24]/30 rounded-full transition-all duration-1000 delay-3800 ${
                    barangaysAnimation.isVisible ? 'opacity-100 animate-spin' : 'opacity-0'
                  }`} style={{ animationDuration: '8s' }}>
                    <div className="absolute top-0 left-1/2 w-1 h-1 bg-[#fbbf24] rounded-full transform -translate-x-1/2"></div>
                    <div className="absolute bottom-0 left-1/2 w-1 h-1 bg-[#f59e0b] rounded-full transform -translate-x-1/2"></div>
                    <div className="absolute left-0 top-1/2 w-1 h-1 bg-[#d97706] rounded-full transform -translate-y-1/2"></div>
                    <div className="absolute right-0 top-1/2 w-1 h-1 bg-[#fbbf24] rounded-full transform -translate-y-1/2"></div>
                  </div>
                  
                  {/* Enhanced label with entrance animation */}
                  <div className={`absolute top-full left-1/2 transform -translate-x-1/2 mt-4 px-4 py-2 bg-gradient-to-r from-[#fbbf24] to-[#f59e0b] text-black text-sm font-bold rounded-lg shadow-lg whitespace-nowrap transition-all duration-1000 delay-4000 ${
                    barangaysAnimation.isVisible ? 'opacity-100 translate-y-0' : 'opacity-0 translate-y-4'
                  }`}>
                    <div className="text-center">
                      <div className="font-bold">Sulop Municipal Hall</div>
                      <div className="text-xs opacity-80">Central Hub</div>
                    </div>
                    {/* Arrow pointing to center */}
                    <div className="absolute -top-2 left-1/2 transform -translate-x-1/2 w-0 h-0 border-l-4 border-r-4 border-b-4 border-transparent border-b-[#fbbf24]"></div>
                  </div>
                </div>
>>>>>>> e5b55333
              </div>
            </div>

            {/* Statistics */}
            <div className={`grid grid-cols-1 md:grid-cols-3 gap-8 mt-16 transition-all duration-1000 delay-4500 ${
              barangaysAnimation.isVisible ? 'opacity-100 translate-y-0' : 'opacity-0 translate-y-8'
            }`}>
              <div className={`text-center transition-all duration-1000 delay-4700 ${
                barangaysAnimation.isVisible ? 'opacity-100 scale-100' : 'opacity-0 scale-95'
              }`}>
                <div className="relative group">
                  <div className="text-4xl md:text-5xl font-bold text-[#fbbf24] mb-2 transition-all duration-300 group-hover:scale-110">
                    <span className={`inline-block ${barangaysAnimation.isVisible ? 'animate-pulse' : ''}`}>25</span>
                  </div>
                  <div className="text-gray-300 font-medium">Barangays Connected</div>
                  {/* Decorative elements */}
                  <div className="absolute -top-2 -right-2 w-3 h-3 bg-[#fbbf24]/30 rounded-full animate-ping"></div>
                </div>
              </div>
              <div className={`text-center transition-all duration-1000 delay-4900 ${
                barangaysAnimation.isVisible ? 'opacity-100 scale-100' : 'opacity-0 scale-95'
              }`}>
                <div className="relative group">
                  <div className="text-4xl md:text-5xl font-bold text-[#f59e0b] mb-2 transition-all duration-300 group-hover:scale-110">
                    <span className={`inline-block ${barangaysAnimation.isVisible ? 'animate-pulse' : ''}`} style={{ animationDelay: '0.5s' }}>100%</span>
                  </div>
                  <div className="text-gray-300 font-medium">Coverage Across Sulop</div>
                  {/* Decorative elements */}
                  <div className="absolute -top-2 -right-2 w-3 h-3 bg-[#f59e0b]/30 rounded-full animate-ping" style={{ animationDelay: '0.5s' }}></div>
                </div>
              </div>
              <div className={`text-center transition-all duration-1000 delay-5100 ${
                barangaysAnimation.isVisible ? 'opacity-100 scale-100' : 'opacity-0 scale-95'
              }`}>
                <div className="relative group">
                  <div className="text-4xl md:text-5xl font-bold text-[#d97706] mb-2 transition-all duration-300 group-hover:scale-110">
                    <span className={`inline-block ${barangaysAnimation.isVisible ? 'animate-pulse' : ''}`} style={{ animationDelay: '1s' }}>1</span>
                  </div>
                  <div className="text-gray-300 font-medium">Unified Platform</div>
                  {/* Decorative elements */}
                  <div className="absolute -top-2 -right-2 w-3 h-3 bg-[#d97706]/30 rounded-full animate-ping" style={{ animationDelay: '1s' }}></div>
                </div>
              </div>
            </div>
          </div>
        </section>
      </main>

      {/* Footer */}
      <footer
        ref={footerAnimation.elementRef}
        className={`relative z-20 w-full bg-gradient-to-br from-gray-900 via-black to-gray-800 text-white py-16 px-8 mt-16 transition-all duration-1000 overflow-hidden ${
          footerAnimation.isVisible
            ? "opacity-100 translate-y-0"
            : "opacity-0 translate-y-8"
        }`}
      >
        {/* Background Pattern */}
        <div className="absolute inset-0 opacity-5">
          <div className="absolute top-10 left-10 w-32 h-32 border border-[#fbbf24] rounded-full"></div>
          <div className="absolute bottom-20 right-20 w-24 h-24 border border-[#f59e0b] rounded-full"></div>
          <div className="absolute top-1/2 left-1/4 w-16 h-16 border border-[#d97706] rounded-full"></div>
          <div className="absolute bottom-10 left-1/3 w-20 h-20 border border-[#fbbf24] rounded-full"></div>
        </div>

        <div className="max-w-7xl mx-auto relative z-10">
          {/* Enhanced Header Section */}
          <div className="text-center mb-12">
            <div className="inline-flex items-center gap-2 bg-[#fbbf24]/10 text-[#fbbf24] px-4 py-2 rounded-full text-sm font-semibold mb-4">
              <div className="w-2 h-2 bg-[#fbbf24] rounded-full animate-pulse"></div>
              <span>CONNECT WITH VANTAGE</span>
            </div>
          </div>

          {/* Main Footer Content */}
          <div className="grid grid-cols-1 md:grid-cols-2 lg:grid-cols-4 gap-8 mb-12">
            {/* Column 1: Organization Info */}
            <div className="space-y-6">
              <div>
                <div className="flex items-center gap-4 mb-4">
<<<<<<< HEAD
                <div className="relative group">
                  <Image
                    src="/DILG.png"
                    alt="DILG Logo"
                    width={50}
                    height={50}
                      className="rounded-xl shadow-lg border border-gray-600/30 object-contain p-2 group-hover:shadow-xl transition-all duration-300 group-hover:scale-105 bg-white/10 backdrop-blur-sm"
                  />
                  <div className="absolute -inset-1 bg-gradient-to-r from-[#fbbf24]/20 to-[#f59e0b]/20 rounded-xl blur opacity-0 group-hover:opacity-100 transition-opacity duration-300"></div>
                </div>
                <div className="relative group">
                  <Image
                    src="/Sulop_Municipal_Government.png"
                    alt="Sulop Municipal Government Logo"
                    width={50}
                    height={50}
                      className="rounded-xl shadow-lg border border-gray-600/30 object-contain p-2 group-hover:shadow-xl transition-all duration-300 group-hover:scale-105 bg-white/10 backdrop-blur-sm"
                  />
                  <div className="absolute -inset-1 bg-gradient-to-r from-[#fbbf24]/20 to-[#f59e0b]/20 rounded-xl blur opacity-0 group-hover:opacity-100 transition-opacity duration-300"></div>
                </div>
              </div>
=======
                  <div className="relative group">
                    <Image
                      src="/DILG.png"
                      alt="DILG Logo"
                      width={50}
                      height={50}
                      className="rounded-xl shadow-lg border border-gray-600/30 object-contain p-2 group-hover:shadow-xl transition-all duration-300 group-hover:scale-105 bg-white/10 backdrop-blur-sm"
                    />
                    <div className="absolute -inset-1 bg-gradient-to-r from-[#fbbf24]/20 to-[#f59e0b]/20 rounded-xl blur opacity-0 group-hover:opacity-100 transition-opacity duration-300"></div>
                  </div>
                  <div className="relative group">
                    <Image
                      src="/Sulop_Municipal_Government.png"
                      alt="Sulop Municipal Government Logo"
                      width={50}
                      height={50}
                      className="rounded-xl shadow-lg border border-gray-600/30 object-contain p-2 group-hover:shadow-xl transition-all duration-300 group-hover:scale-105 bg-white/10 backdrop-blur-sm"
                    />
                    <div className="absolute -inset-1 bg-gradient-to-r from-[#fbbf24]/20 to-[#f59e0b]/20 rounded-xl blur opacity-0 group-hover:opacity-100 transition-opacity duration-300"></div>
                  </div>
                </div>
>>>>>>> e5b55333
                <h3 className="text-xl font-bold text-white mb-3">
                  VANTAGE Platform
                </h3>
                <p className="text-gray-400 text-sm leading-relaxed">
                  The official digital platform for Sulop&apos;s Seal of Good Local Governance for Barangays program.
                </p>
              </div>
              
              {/* Stats */}
              <div className="grid grid-cols-2 gap-4">
                <div className="bg-white/5 rounded-sm p-3 backdrop-blur-sm border border-white/10">
                  <div className="text-lg font-bold text-[#fbbf24]">25</div>
                  <div className="text-xs text-gray-400">Barangays</div>
                </div>
                <div className="bg-white/5 rounded-sm p-3 backdrop-blur-sm border border-white/10">
                  <div className="text-lg font-bold text-[#f59e0b]">100%</div>
                  <div className="text-xs text-gray-400">Coverage</div>
                </div>
              </div>
            </div>

            {/* Column 2: Quick Links */}
            <div className="space-y-4">
              <h3 className="text-lg font-bold text-white mb-6 flex items-center gap-2">
                <div className="w-1 h-6 bg-gradient-to-b from-[#fbbf24] to-[#f59e0b] rounded-full"></div>
                Quick Navigation
              </h3>
              <div className="space-y-3">
                <a
                  href="#features"
                  className="flex items-center gap-3 text-gray-400 hover:text-[#fbbf24] transition-all duration-300 group hover:translate-x-1"
                >
                  <div className="w-8 h-8 bg-white/5 rounded-lg flex items-center justify-center group-hover:bg-[#fbbf24]/20 transition-colors duration-300">
                    <svg className="w-4 h-4" fill="none" stroke="currentColor" viewBox="0 0 24 24">
                      <path strokeLinecap="round" strokeLinejoin="round" strokeWidth={2} d="M9 5l7 7-7 7" />
<<<<<<< HEAD
                  </svg>
=======
                    </svg>
>>>>>>> e5b55333
                  </div>
                  <span className="font-medium">Platform Features</span>
                </a>
                <a
                  href="#process"
                  className="flex items-center gap-3 text-gray-400 hover:text-[#fbbf24] transition-all duration-300 group hover:translate-x-1"
                >
                  <div className="w-8 h-8 bg-white/5 rounded-lg flex items-center justify-center group-hover:bg-[#fbbf24]/20 transition-colors duration-300">
                    <svg className="w-4 h-4" fill="none" stroke="currentColor" viewBox="0 0 24 24">
                      <path strokeLinecap="round" strokeLinejoin="round" strokeWidth={2} d="M9 5l7 7-7 7" />
<<<<<<< HEAD
                  </svg>
=======
                    </svg>
>>>>>>> e5b55333
                  </div>
                  <span className="font-medium">Assessment Process</span>
                </a>
                <a
                  href="#challenges"
                  className="flex items-center gap-3 text-gray-400 hover:text-[#fbbf24] transition-all duration-300 group hover:translate-x-1"
                >
                  <div className="w-8 h-8 bg-white/5 rounded-lg flex items-center justify-center group-hover:bg-[#fbbf24]/20 transition-colors duration-300">
                    <svg className="w-4 h-4" fill="none" stroke="currentColor" viewBox="0 0 24 24">
                      <path strokeLinecap="round" strokeLinejoin="round" strokeWidth={2} d="M9 5l7 7-7 7" />
                    </svg>
                  </div>
                  <span className="font-medium">Why VANTAGE?</span>
                </a>
                <Link
                  href="/login"
                  className="flex items-center gap-3 text-gray-400 hover:text-[#fbbf24] transition-all duration-300 group hover:translate-x-1"
                >
                  <div className="w-8 h-8 bg-white/5 rounded-lg flex items-center justify-center group-hover:bg-[#fbbf24]/20 transition-colors duration-300">
                    <svg className="w-4 h-4" fill="none" stroke="currentColor" viewBox="0 0 24 24">
                      <path strokeLinecap="round" strokeLinejoin="round" strokeWidth={2} d="M11 16l-4-4m0 0l4-4m-4 4h14m-5 4v1a3 3 0 01-3 3H6a3 3 0 01-3-3V7a3 3 0 013-3h7a3 3 0 013 3v1" />
<<<<<<< HEAD
                  </svg>
=======
                    </svg>
>>>>>>> e5b55333
                  </div>
                  <span className="font-medium">Access Portal</span>
                </Link>
              </div>
            </div>

            {/* Column 3: Contact Information */}
            <div className="space-y-4">
              <h3 className="text-lg font-bold text-white mb-6 flex items-center gap-2">
                <div className="w-1 h-6 bg-gradient-to-b from-[#f59e0b] to-[#d97706] rounded-full"></div>
                Contact & Support
              </h3>
              <div className="space-y-4">
                <div className="bg-white/5 rounded-sm p-4 backdrop-blur-sm border border-white/10">
                  <div className="flex items-center gap-3 mb-2">
                    <div className="w-8 h-8 bg-[#fbbf24]/20 rounded-lg flex items-center justify-center">
                      <svg className="w-4 h-4 text-[#fbbf24]" fill="none" stroke="currentColor" viewBox="0 0 24 24">
                        <path strokeLinecap="round" strokeLinejoin="round" strokeWidth={2} d="M16 7a4 4 0 11-8 0 4 4 0 018 0zM12 14a7 7 0 00-7 7h14a7 7 0 00-7-7z" />
                      </svg>
                    </div>
                    <div>
                      <div className="text-sm font-semibold text-white">System Administrator</div>
                      <div className="text-xs text-gray-400">MLGOO-DILG</div>
                    </div>
                  </div>
                  <a
                    href="mailto:sulop.mlgoo@dilg.gov.ph"
                    className="text-[#fbbf24] hover:text-[#f59e0b] font-medium text-sm transition-colors duration-300 hover:underline"
                  >
                    sulop.mlgoo@dilg.gov.ph
                  </a>
                </div>
                
                <div className="flex items-center gap-2 text-sm text-gray-400">
                  <svg className="w-4 h-4 text-green-500" fill="none" stroke="currentColor" viewBox="0 0 24 24">
                    <path strokeLinecap="round" strokeLinejoin="round" strokeWidth={2} d="M9 12l2 2 4-4m5.618-4.016A11.955 11.955 0 0112 2.944a11.955 11.955 0 01-8.618 3.04A12.02 12.02 0 003 9c0 5.591 3.824 10.29 9 11.622 5.176-1.332 9-6.03 9-11.622 0-1.042-.133-2.052-.382-3.016z" />
                  </svg>
                  <span>Secure & Verified Platform</span>
                </div>
              </div>
            </div>

            {/* Column 4: Social Media & Updates */}
            <div className="space-y-4">
              <h3 className="text-lg font-bold text-white mb-6 flex items-center gap-2">
                <div className="w-1 h-6 bg-gradient-to-b from-[#d97706] to-[#b45309] rounded-full"></div>
                Stay Connected
              </h3>
              
              {/* Social Media */}
              <div>
                <p className="text-gray-400 text-sm mb-4">Follow us for updates and announcements</p>
                <div className="flex gap-3">
                  <a
                    href="#"
                    className="w-10 h-10 bg-white/10 hover:bg-[#fbbf24] rounded-lg flex items-center justify-center text-white hover:text-black transition-all duration-300 hover:scale-110 hover:shadow-lg backdrop-blur-sm border border-white/20 group"
                    aria-label="Follow us on Facebook"
                  >
                    <Facebook className="w-5 h-5" />
                  </a>
                  <a
                    href="#"
                    className="w-10 h-10 bg-white/10 hover:bg-gradient-to-br hover:from-purple-600 hover:to-pink-500 rounded-lg flex items-center justify-center text-white transition-all duration-300 hover:scale-110 hover:shadow-lg backdrop-blur-sm border border-white/20 group"
                    aria-label="Follow us on Instagram"
                  >
                    <Instagram className="w-5 h-5" />
                  </a>
                  <a
                    href="#"
                    className="w-10 h-10 bg-white/10 hover:bg-blue-400 rounded-lg flex items-center justify-center text-white transition-all duration-300 hover:scale-110 hover:shadow-lg backdrop-blur-sm border border-white/20 group"
                    aria-label="Follow us on Twitter"
                  >
                    <Twitter className="w-5 h-5" />
                  </a>
                </div>
<<<<<<< HEAD
                </div>
=======
              </div>
>>>>>>> e5b55333

              {/* Status Indicators */}
              <div className="space-y-3">
                <div className="flex items-center gap-2 text-sm">
                  <div className="w-2 h-2 bg-green-500 rounded-full animate-pulse"></div>
                  <span className="text-gray-300">System Online</span>
<<<<<<< HEAD
              </div>
=======
                </div>
>>>>>>> e5b55333
                <div className="flex items-center gap-2 text-sm">
                  <div className="w-2 h-2 bg-[#fbbf24] rounded-full animate-pulse"></div>
                  <span className="text-gray-300">Live Application</span>
                </div>
                <div className="flex items-center gap-2 text-sm">
                  <div className="w-2 h-2 bg-blue-500 rounded-full"></div>
                  <span className="text-gray-300">Version 1.0</span>
                </div>
              </div>
            </div>
          </div>

          {/* Enhanced Bottom Section */}
          <div className="border-t border-gray-700/50 pt-8">
            <div className="flex flex-col lg:flex-row items-center justify-between gap-6">
              {/* Left: Copyright */}
              <div className="flex items-center gap-3 text-sm text-gray-400">
                <div className="w-8 h-8 bg-[#fbbf24]/20 rounded-lg flex items-center justify-center">
                  <svg className="w-4 h-4 text-[#fbbf24]" fill="none" stroke="currentColor" viewBox="0 0 24 24">
                    <path strokeLinecap="round" strokeLinejoin="round" strokeWidth={2} d="M9 12l2 2 4-4m6 2a9 9 0 11-18 0 9 9 0 0118 0z" />
<<<<<<< HEAD
                </svg>
              </div>
                <div>
                  <div className="font-medium text-white">© 2024 Municipality of Sulop</div>
                  <div className="text-xs">All Rights Reserved • Developed by VANTAGE Team</div>
              </div>
            </div>
=======
                  </svg>
                </div>
                <div>
                  <div className="font-medium text-white">© 2024 Municipality of Sulop</div>
                  <div className="text-xs">All Rights Reserved • Developed by VANTAGE Team</div>
                </div>
              </div>
>>>>>>> e5b55333

              {/* Right: Additional Info */}
              <div className="flex items-center gap-6 text-sm text-gray-400">
                <div className="flex items-center gap-2">
                  <svg className="w-4 h-4 text-[#fbbf24]" fill="none" stroke="currentColor" viewBox="0 0 24 24">
                    <path strokeLinecap="round" strokeLinejoin="round" strokeWidth={2} d="M12 15v2m-6 4h12a2 2 0 002-2v-6a2 2 0 00-2-2H6a2 2 0 00-2 2v6a2 2 0 002 2zm10-10V7a4 4 0 00-8 0v4h8z" />
                  </svg>
                  <span>SSL Secured</span>
                </div>
                <div className="hidden md:block w-px h-4 bg-gray-600"></div>
                <div className="flex items-center gap-2">
                  <svg className="w-4 h-4 text-green-500" fill="none" stroke="currentColor" viewBox="0 0 24 24">
                    <path strokeLinecap="round" strokeLinejoin="round" strokeWidth={2} d="M5 13l4 4L19 7" />
                  </svg>
                  <span>Government Verified</span>
                </div>
              </div>
            </div>
          </div>
        </div>
      </footer>
    </div>
  );
}<|MERGE_RESOLUTION|>--- conflicted
+++ resolved
@@ -133,10 +133,7 @@
     setActiveHeroSlide(index);
   };
 
-<<<<<<< HEAD
   // Auto-advance carousel only when process section is visible
-=======
->>>>>>> e5b55333
   useEffect(() => {
     if (processAnimation.isVisible) {
       // Reset to step 1 when first entering the section
@@ -297,13 +294,8 @@
 
       {/* Cityscape Layout - First Section */}
       <div className="flex h-screen relative">
-<<<<<<< HEAD
         {/* Left Sidebar - Cityscape Theme */}
         <aside className="hidden lg:flex lg:w-1/4 bg-black flex-col justify-between p-4 lg:p-8 transition-colors duration-300" role="complementary" aria-label="Navigation sidebar">
-=======
-        {/* Left Sidebar - Black */}
-        <aside className="hidden lg:flex lg:w-1/4 bg-[#0a0a0b] flex-col justify-between p-4 lg:p-8" role="complementary" aria-label="Navigation sidebar">
->>>>>>> e5b55333
           {/* Top: Logo and Navigation */}
           <div className="space-y-8">
             {/* Logo */}
@@ -344,22 +336,14 @@
               >
                 FOLLOW US
               </div>
-<<<<<<< HEAD
                               <div className="absolute top-30 left-3 w-px h-30 bg-white" aria-hidden="true"></div>
-=======
-              <div className="absolute top-30 left-3 w-px h-30 bg-white" aria-hidden="true"></div>
->>>>>>> e5b55333
             </div>
             <nav className={`flex flex-col space-y-6 transition-all duration-1000 ease-out delay-500 ${
               heroLoaded ? 'opacity-100 translate-x-0' : 'opacity-0 -translate-x-8'
             }`} role="navigation" aria-label="Social media links">
               <a
                 href="#"
-<<<<<<< HEAD
                 className="group w-10 h-10 bg-white/10 hover:bg-[#fbbf24] rounded-full flex items-center justify-center text-white hover:text-black transition-all duration-300 hover:scale-110 hover:shadow-lg backdrop-blur-sm border border-white/20 focus:outline-none focus:ring-2 focus:ring-[#fbbf24] focus:ring-offset-2 focus:ring-offset-black"
-=======
-                className="group w-10 h-10 bg-white/10 hover:bg-[#fbbf24] rounded-full flex items-center justify-center text-white hover:text-black transition-all duration-300 hover:scale-110 hover:shadow-lg backdrop-blur-sm border border-white/20 focus:outline-none focus:ring-2 focus:ring-[#fbbf24] focus:ring-offset-2 focus:ring-offset-[#0a0a0b]"
->>>>>>> e5b55333
                 aria-label="Follow us on Facebook"
                 tabIndex={0}
               >
@@ -367,11 +351,7 @@
               </a>
               <a
                 href="#"
-<<<<<<< HEAD
                 className="group w-10 h-10 bg-white/10 hover:bg-gradient-to-br hover:from-purple-600 hover:to-pink-500 rounded-full flex items-center justify-center text-white transition-all duration-300 hover:scale-110 hover:shadow-lg backdrop-blur-sm border border-white/20 focus:outline-none focus:ring-2 focus:ring-[#fbbf24] focus:ring-offset-2 focus:ring-offset-black"
-=======
-                className="group w-10 h-10 bg-white/10 hover:bg-gradient-to-br hover:from-purple-600 hover:to-pink-500 rounded-full flex items-center justify-center text-white transition-all duration-300 hover:scale-110 hover:shadow-lg backdrop-blur-sm border border-white/20 focus:outline-none focus:ring-2 focus:ring-purple-500 focus:ring-offset-2 focus:ring-offset-[#0a0a0b]"
->>>>>>> e5b55333
                 aria-label="Follow us on Instagram"
                 tabIndex={0}
               >
@@ -379,18 +359,13 @@
               </a>
               <a
                 href="#"
-<<<<<<< HEAD
                 className="group w-10 h-10 bg-white/10 hover:bg-blue-400 rounded-full flex items-center justify-center text-white transition-all duration-300 hover:scale-110 hover:shadow-lg backdrop-blur-sm border border-white/20 focus:outline-none focus:ring-2 focus:ring-[#fbbf24] focus:ring-offset-2 focus:ring-offset-black"
-=======
-                className="group w-10 h-10 bg-white/10 hover:bg-blue-400 rounded-full flex items-center justify-center text-white transition-all duration-300 hover:scale-110 hover:shadow-lg backdrop-blur-sm border border-white/20 focus:outline-none focus:ring-2 focus:ring-blue-400 focus:ring-offset-2 focus:ring-offset-[#0a0a0b]"
->>>>>>> e5b55333
                 aria-label="Follow us on Twitter"
                 tabIndex={0}
               >
                 <Twitter className="w-5 h-5" aria-hidden="true" />
               </a>
             </nav>
-<<<<<<< HEAD
             </div>
         </aside>
 
@@ -415,32 +390,6 @@
               background: 'linear-gradient(135deg, rgba(0,0,0,0.7) 0%, rgba(0,0,0,0.3) 25%, transparent 50%), linear-gradient(225deg, rgba(0,0,0,0.7) 0%, rgba(0,0,0,0.3) 25%, transparent 50%)'
             }}></div>
           </div>
-=======
-          </div>
-        </aside>
-
-        {/* Philippine Flag - positioned between black sidebar and image like 2100 Club */}
-        <div className={`hidden 2xl:block absolute top-2/4 left-1/8 transform -translate-y-1/2 z-30 transition-all duration-1200 ease-out delay-700 ${
-          heroLoaded ? 'opacity-100 translate-x-0 scale-100' : 'opacity-0 -translate-x-16 scale-95'
-        }`} role="img" aria-label="Philippine flag representing national identity and government authority">
-          <div className="relative">
-            <Image
-              src="/flag.jpg"
-              alt="Philippine flag with blue, red, and white sections featuring the sun and three stars, symbolizing the Republic of the Philippines"
-              width={256}
-              height={416}
-              className="w-64 h-[26rem] object-cover drop-shadow-2xl rounded-sm bg-white"
-            />
-            {/* Dark overlay for consistent styling */}
-            <div className="absolute inset-0 bg-black/15 rounded-sm" aria-hidden="true"></div>
-            {/* Left side gradient for blending with dark sidebar */}
-            <div className="absolute inset-0 bg-gradient-to-r from-black/60 via-black/20 to-transparent rounded-sm" aria-hidden="true"></div>
-            {/* Corner blending only on left side */}
-            <div className="absolute inset-0 rounded-sm" aria-hidden="true" style={{
-              background: 'linear-gradient(135deg, rgba(0,0,0,0.7) 0%, rgba(0,0,0,0.3) 25%, transparent 50%), linear-gradient(225deg, rgba(0,0,0,0.7) 0%, rgba(0,0,0,0.3) 25%, transparent 50%)'
-            }}></div>
-          </div>
->>>>>>> e5b55333
         </div>
 
         {/* Right Content - Large Image with Overlay */}
@@ -468,39 +417,22 @@
             }`} role="region" aria-label="Location information">
               <MapPin className="w-3 h-3 lg:w-4 lg:h-4 text-[#fbbf24]" aria-hidden="true" />
               <div className="text-sm lg:text-base font-medium tracking-wide uppercase text-gray-200 hover:text-white transition-colors duration-300">
-<<<<<<< HEAD
               {currentHeroSlide.location}
             </div>
           </div>
 
-=======
-                {currentHeroSlide.location}
-              </div>
-            </div>
-            
->>>>>>> e5b55333
             {/* Enhanced VANTAGE title */}
             <div className={`relative transition-all duration-1200 ease-out delay-500 ${
               heroLoaded ? 'opacity-100 translate-y-0 scale-100' : 'opacity-0 translate-y-12 scale-95'
             }`}>
               <h1 className="text-4xl sm:text-5xl lg:text-7xl xl:text-8xl font-black text-[#fbbf24] leading-none tracking-tight mb-2 lg:mb-4 transform hover:scale-105 transition-all duration-500 ease-out">
                 <span className="inline-block hover:animate-pulse">
-<<<<<<< HEAD
               {currentHeroSlide.title}
                 </span>
             </h1>
               {/* Subtle glow effect */}
               <div className="absolute inset-0 text-4xl sm:text-5xl lg:text-7xl xl:text-8xl font-black text-[#fbbf24] leading-none tracking-tight opacity-20 blur-sm -z-10" aria-hidden="true">
                 {currentHeroSlide.title}
-=======
-                  {currentHeroSlide.title}
-                </span>
-              </h1>
-              {/* Subtle glow effect */}
-              <div className="absolute inset-0 text-4xl sm:text-5xl lg:text-7xl xl:text-8xl font-black text-[#fbbf24] leading-none tracking-tight opacity-20 blur-sm -z-10" aria-hidden="true">
-                {currentHeroSlide.title}
-              </div>
->>>>>>> e5b55333
             </div>
             
             {/* Enhanced subtitle */}
@@ -513,7 +445,6 @@
               <span aria-label="Platform description">{currentHeroSlide.subtitle}</span>
             </div>
           </div>
-<<<<<<< HEAD
 
             {/* Enhanced subtitle */}
             <div className={`text-sm sm:text-base lg:text-xl font-light leading-relaxed text-gray-100 max-w-2xl transition-all duration-1000 ease-out delay-700 ${
@@ -528,11 +459,6 @@
         </main>
       </div>
 
-=======
-        </main>
-      </div>
-
->>>>>>> e5b55333
       {/* Rest of the content sections with updated theme */}
       <main className="relative z-10 flex-1 flex flex-col items-center w-full bg-white">
         {/* Challenge Section */}
@@ -601,11 +527,7 @@
                 <div className="flex items-center justify-center gap-2 text-green-600 text-sm font-medium">
                   <div className="w-2 h-2 bg-green-500 rounded-full"></div>
                   <span>Digital workflow solution</span>
-<<<<<<< HEAD
-            </div>
-=======
-                </div>
->>>>>>> e5b55333
+            </div>
               </div>
             </article>
             
@@ -653,11 +575,7 @@
                 <div className="flex items-center justify-center gap-2 text-green-600 text-sm font-medium">
                   <div className="w-2 h-2 bg-green-500 rounded-full"></div>
                   <span>Self-assessment tools</span>
-<<<<<<< HEAD
-            </div>
-=======
-                </div>
->>>>>>> e5b55333
+            </div>
               </div>
             </article>
             
@@ -706,11 +624,7 @@
                 <div className="flex items-center justify-center gap-2 text-green-600 text-sm font-medium">
                   <div className="w-2 h-2 bg-green-500 rounded-full"></div>
                   <span>Analytics & insights</span>
-<<<<<<< HEAD
-            </div>
-=======
-                </div>
->>>>>>> e5b55333
+            </div>
               </div>
             </article>
           </div>
@@ -739,13 +653,8 @@
               <span>PLATFORM FEATURES</span>
             </div>
             <h2 id="features-heading" className="text-3xl md:text-4xl font-bold text-black mb-4">
-<<<<<<< HEAD
             A Modern Toolkit for Data-Driven Governance
           </h2>
-=======
-              A Modern Toolkit for Data-Driven Governance
-            </h2>
->>>>>>> e5b55333
             <p className="text-lg text-gray-600 max-w-2xl mx-auto">
               Comprehensive tools designed to support SGLGB evaluation process
             </p>
@@ -763,11 +672,7 @@
               <div className="relative group h-full">
                 <div className="w-full h-full min-h-[500px] rounded-2xl shadow-2xl overflow-hidden relative">
                   <Image
-<<<<<<< HEAD
                   src="/Day_Care_Center.jpg"
-=======
-                    src="/Day_Care_Center.jpg"
->>>>>>> e5b55333
                     alt="Modern day care center facility showcasing community development and local governance infrastructure"
                     fill
                     className="w-full h-full object-cover transition-transform duration-700 group-hover:scale-105"
@@ -779,38 +684,19 @@
                   <div className="absolute top-6 left-6 bg-white/90 backdrop-blur-sm rounded-xl p-4 shadow-lg transform group-hover:scale-105 transition-all duration-300">
                     <div className="text-2xl font-bold text-[#fbbf24] mb-1">40+</div>
                     <div className="text-sm text-gray-600">Barangays Served</div>
-<<<<<<< HEAD
-=======
-                  </div>
+              </div>
                   
                   <div className="absolute top-6 right-6 bg-white/90 backdrop-blur-sm rounded-xl p-4 shadow-lg transform group-hover:scale-105 transition-all duration-300 delay-100">
                     <div className="text-2xl font-bold text-[#f59e0b] mb-1">95%</div>
                     <div className="text-sm text-gray-600">Success Rate</div>
-                  </div>
-                  
+            </div>
                   <div className="absolute bottom-6 left-6 bg-white/90 backdrop-blur-sm rounded-xl p-4 shadow-lg transform group-hover:scale-105 transition-all duration-300 delay-200">
                     <div className="text-2xl font-bold text-[#d97706] mb-1">60%</div>
                     <div className="text-sm text-gray-600">Time Saved</div>
                   </div>
                 </div>
->>>>>>> e5b55333
-              </div>
-                  
-                  <div className="absolute top-6 right-6 bg-white/90 backdrop-blur-sm rounded-xl p-4 shadow-lg transform group-hover:scale-105 transition-all duration-300 delay-100">
-                    <div className="text-2xl font-bold text-[#f59e0b] mb-1">95%</div>
-                    <div className="text-sm text-gray-600">Success Rate</div>
-            </div>
-<<<<<<< HEAD
-                  
-                  <div className="absolute bottom-6 left-6 bg-white/90 backdrop-blur-sm rounded-xl p-4 shadow-lg transform group-hover:scale-105 transition-all duration-300 delay-200">
-                    <div className="text-2xl font-bold text-[#d97706] mb-1">60%</div>
-                    <div className="text-sm text-gray-600">Time Saved</div>
-                  </div>
-                </div>
-              </div>
-            </div>
-=======
->>>>>>> e5b55333
+              </div>
+            </div>
 
             {/* Right: Enhanced Feature Cards */}
             <div
@@ -836,13 +722,8 @@
                   <div className="flex-1">
                     <div className="flex items-center gap-2 mb-2">
                       <h3 className="text-xl font-bold text-black group-hover:text-[#fbbf24] transition-colors duration-300">
-<<<<<<< HEAD
                     Guided Self-Assessment
                   </h3>
-=======
-                        Guided Self-Assessment
-                      </h3>
->>>>>>> e5b55333
                       <div className="px-2 py-1 bg-green-100 text-green-700 text-xs font-semibold rounded-full">
                         STEP 1
                       </div>
@@ -854,19 +735,11 @@
                       <div className="flex items-center gap-1">
                         <div className="w-2 h-2 bg-[#fbbf24] rounded-full"></div>
                         <span>5-10 minutes</span>
-<<<<<<< HEAD
                 </div>
                       <div className="flex items-center gap-1">
                         <div className="w-2 h-2 bg-green-500 rounded-full"></div>
                         <span>User-friendly</span>
               </div>
-=======
-                      </div>
-                      <div className="flex items-center gap-1">
-                        <div className="w-2 h-2 bg-green-500 rounded-full"></div>
-                        <span>User-friendly</span>
-                      </div>
->>>>>>> e5b55333
                     </div>
                   </div>
                 </div>
@@ -888,13 +761,8 @@
                   <div className="flex-1">
                     <div className="flex items-center gap-2 mb-2">
                       <h3 className="text-xl font-bold text-black group-hover:text-[#f59e0b] transition-colors duration-300">
-<<<<<<< HEAD
                     Structured Validation & Rework
                   </h3>
-=======
-                        Structured Validation & Rework
-                      </h3>
->>>>>>> e5b55333
                       <div className="px-2 py-1 bg-blue-100 text-blue-700 text-xs font-semibold rounded-full">
                         STEP 2
                       </div>
@@ -906,19 +774,11 @@
                       <div className="flex items-center gap-1">
                         <div className="w-2 h-2 bg-[#f59e0b] rounded-full"></div>
                         <span>2-3 days</span>
-<<<<<<< HEAD
                 </div>
                       <div className="flex items-center gap-1">
                         <div className="w-2 h-2 bg-blue-500 rounded-full"></div>
                         <span>Quality assured</span>
               </div>
-=======
-                      </div>
-                      <div className="flex items-center gap-1">
-                        <div className="w-2 h-2 bg-blue-500 rounded-full"></div>
-                        <span>Quality assured</span>
-                      </div>
->>>>>>> e5b55333
                     </div>
                   </div>
                 </div>
@@ -940,13 +800,8 @@
                   <div className="flex-1">
                     <div className="flex items-center gap-2 mb-2">
                       <h3 className="text-xl font-bold text-black group-hover:text-[#d97706] transition-colors duration-300">
-<<<<<<< HEAD
                     Powerful Analytics & AI Insights
                   </h3>
-=======
-                        Powerful Analytics & AI Insights
-                      </h3>
->>>>>>> e5b55333
                       <div className="px-2 py-1 bg-purple-100 text-purple-700 text-xs font-semibold rounded-full">
                         ONGOING
                       </div>
@@ -997,11 +852,7 @@
                 <div className="absolute -top-4 left-1/4 w-3 h-12 bg-gradient-to-b from-[#fbbf24] to-transparent opacity-50 animate-pulse" style={{ animationDelay: '1s' }}></div>
                 <div className="absolute -bottom-4 right-1/3 w-10 h-2 bg-[#fbbf24] rounded-full animate-pulse opacity-40" style={{ animationDelay: '1.5s' }}></div>
               </span>
-<<<<<<< HEAD
               </h2>
-=======
-            </h2>
->>>>>>> e5b55333
           </div>
 
           <div className="flex flex-col lg:flex-row items-stretch gap-8">
@@ -1012,7 +863,6 @@
                 <div className="flex items-center justify-between mb-4">
                   <span className="text-sm font-medium text-gray-600">
                     Current Step: {activeStep + 1} of {steps.length}
-<<<<<<< HEAD
                 </span>
                 <div className="flex gap-1">
                   {steps.map((_, idx) => (
@@ -1048,43 +898,6 @@
                   </div>
                 </div>
               </div>
-=======
-                  </span>
-                  <div className="flex gap-1">
-                    {steps.map((_, idx) => (
-                      <div
-                        key={idx}
-                        className={`w-3 h-3 rounded-full transition-all duration-300 ${
-                          idx === activeStep
-                            ? "bg-[#fbbf24] scale-125 shadow-lg"
-                            : idx < activeStep
-                            ? "bg-green-500"
-                            : "bg-gray-200"
-                        }`}
-                      />
-                    ))}
-                  </div>
-                </div>
-                
-                {/* Progress Bar */}
-                <div className="w-full bg-gray-200 rounded-full h-2 mb-4">
-                  <div 
-                    className="bg-gradient-to-r from-[#fbbf24] to-[#f59e0b] h-2 rounded-full transition-all duration-500"
-                    style={{ width: `${((activeStep + 1) / steps.length) * 100}%` }}
-                  ></div>
-                </div>
-                
-                {/* Current Step Info */}
-                <div className="text-center">
-                  <div className="text-2xl font-bold text-[#fbbf24] mb-1">
-                    {steps[activeStep].duration}
-                  </div>
-                  <div className="text-sm text-gray-600">
-                    {steps[activeStep].benefit}
-                  </div>
-                </div>
-              </div>
->>>>>>> e5b55333
 
               {/* Interactive Step Buttons */}
               <div className="flex flex-col gap-3">
@@ -1114,11 +927,7 @@
                     </div>
                     <div className="flex-1">
                       <div className="font-bold text-black text-lg group-hover:text-[#fbbf24] transition-colors duration-300">
-<<<<<<< HEAD
                       {step.label}
-=======
-                        {step.label}
->>>>>>> e5b55333
                       </div>
                       <div className="text-sm text-gray-600 mt-1">
                         {step.duration} • {step.benefit}
@@ -1134,13 +943,8 @@
 
             {/* Right: Enhanced Content Display */}
             <div className="flex-1 lg:w-3/5">
-<<<<<<< HEAD
             <div
               key={activeStep}
-=======
-              <div
-                key={activeStep}
->>>>>>> e5b55333
                 className={`relative bg-white rounded-2xl shadow-xl border border-gray-200 overflow-hidden transition-all duration-500 ${
                   fade ? "opacity-0 scale-95" : "opacity-100 scale-100"
                 }`}
@@ -1160,7 +964,6 @@
                 {/* Content Overlay - Positioned at bottom like footer */}
                 <div className="absolute bottom-0 left-0 right-0 p-6">
                   {/* Step Badge */}
-<<<<<<< HEAD
                 <div className="mb-4">
                   <span
                       className={`inline-flex items-center gap-2 px-3 py-1.5 rounded-full text-black text-sm font-bold shadow-lg ${
@@ -1169,158 +972,6 @@
                         : activeStep === 1
                         ? "bg-[#f59e0b]"
                         : "bg-[#d97706]"
-=======
-                  <div className="mb-4">
-                    <span
-                      className={`inline-flex items-center gap-2 px-3 py-1.5 rounded-full text-black text-sm font-bold shadow-lg ${
-                        activeStep === 0
-                          ? "bg-[#fbbf24]"
-                          : activeStep === 1
-                          ? "bg-[#f59e0b]"
-                          : "bg-[#d97706]"
-                      }`}
-                    >
-                      <span className="flex items-center justify-center">{steps[activeStep].icon}</span>
-                      Step {activeStep + 1}: {steps[activeStep].label}
-                    </span>
-                  </div>
-
-                  {/* Main Content */}
-                  <div className="bg-white/95 backdrop-blur-sm rounded-xl p-4 shadow-xl border border-white/20">
-                    <p className="text-base font-medium leading-relaxed text-gray-800 mb-3">
-                      {steps[activeStep].text}
-                    </p>
-                    
-                    {/* Step Metrics */}
-                    <div className="flex items-center gap-4 text-sm">
-                      <div className="flex items-center gap-2">
-                        <div className={`w-2 h-2 rounded-full ${
-                          activeStep === 0 ? "bg-[#fbbf24]" : activeStep === 1 ? "bg-[#f59e0b]" : "bg-[#d97706]"
-                        }`}></div>
-                        <span className="font-medium text-gray-700">Duration: {steps[activeStep].duration}</span>
-                      </div>
-                      <div className="flex items-center gap-2">
-                        <div className="w-2 h-2 bg-green-500 rounded-full"></div>
-                        <span className="font-medium text-gray-700">{steps[activeStep].benefit}</span>
-                      </div>
-                    </div>
-                  </div>
-                </div>
-
-                {/* Navigation Arrows */}
-                <div className="absolute top-1/2 left-4 right-4 flex justify-between transform -translate-y-1/2 pointer-events-none">
-                  <button
-                    onClick={() => {
-                      const prevStep = activeStep === 0 ? steps.length - 1 : activeStep - 1;
-                      setActiveStep(prevStep);
-                      if (timerRef.current) clearInterval(timerRef.current);
-                    }}
-                    className="w-10 h-10 bg-white/20 hover:bg-white/30 rounded-full flex items-center justify-center text-white transition-all duration-300 hover:scale-110 pointer-events-auto focus:outline-none focus:ring-2 focus:ring-white/50"
-                    aria-label="Previous step"
-                  >
-                    <svg className="w-5 h-5" fill="none" stroke="currentColor" viewBox="0 0 24 24">
-                      <path strokeLinecap="round" strokeLinejoin="round" strokeWidth={2} d="M15 19l-7-7 7-7" />
-                    </svg>
-                  </button>
-                  <button
-                    onClick={() => {
-                      const nextStep = activeStep === steps.length - 1 ? 0 : activeStep + 1;
-                      setActiveStep(nextStep);
-                      if (timerRef.current) clearInterval(timerRef.current);
-                    }}
-                    className="w-10 h-10 bg-white/20 hover:bg-white/30 rounded-full flex items-center justify-center text-white transition-all duration-300 hover:scale-110 pointer-events-auto focus:outline-none focus:ring-2 focus:ring-white/50"
-                    aria-label="Next step"
-                  >
-                    <svg className="w-5 h-5" fill="none" stroke="currentColor" viewBox="0 0 24 24">
-                      <path strokeLinecap="round" strokeLinejoin="round" strokeWidth={2} d="M9 5l7 7-7 7" />
-                    </svg>
-                  </button>
-                </div>
-              </div>
-            </div>
-          </div>
-        </section>
-
-        {/* Barangays Coverage Section */}
-        <section ref={barangaysAnimation.elementRef} className="w-full bg-gradient-to-br from-gray-900 via-black to-gray-800 py-20 relative overflow-hidden">
-          {/* Background Pattern */}
-          <div className="absolute inset-0 opacity-10">
-            <div className="absolute top-10 left-10 w-32 h-32 border border-[#fbbf24] rounded-full"></div>
-            <div className="absolute bottom-20 right-20 w-24 h-24 border border-[#f59e0b] rounded-full"></div>
-            <div className="absolute top-1/2 left-1/4 w-16 h-16 border border-[#d97706] rounded-full"></div>
-          </div>
-
-          <div className="max-w-7xl mx-auto px-8 text-center relative z-10">
-            {/* Section Header */}
-            <div className={`mb-16 transition-all duration-1000 ${
-              barangaysAnimation.isVisible ? 'opacity-100 translate-y-0' : 'opacity-0 translate-y-8'
-            }`}>
-              <div className={`inline-flex items-center gap-2 bg-[#fbbf24]/20 text-[#fbbf24] px-4 py-2 rounded-full text-sm font-semibold mb-6 transition-all duration-1000 delay-200 ${
-                barangaysAnimation.isVisible ? 'opacity-100 scale-100' : 'opacity-0 scale-95'
-              }`}>
-                <div className="w-2 h-2 bg-[#fbbf24] rounded-full animate-pulse"></div>
-                <span>OUR COVERAGE</span>
-              </div>
-              <h2 className={`text-4xl md:text-5xl font-bold text-white mb-4 transition-all duration-1000 delay-400 ${
-                barangaysAnimation.isVisible ? 'opacity-100 translate-y-0' : 'opacity-0 translate-y-4'
-              }`}>
-                Serving All Barangays
-              </h2>
-              <p className={`text-xl text-gray-300 max-w-3xl mx-auto transition-all duration-1000 delay-600 ${
-                barangaysAnimation.isVisible ? 'opacity-100 translate-y-0' : 'opacity-0 translate-y-4'
-              }`}>
-                VANTAGE connects and empowers all 25 barangays of Sulop Municipality
-              </p>
-            </div>
-
-            {/* Interactive Map Visualization */}
-            <div className={`relative max-w-5xl mx-auto h-96 md:h-[500px] transition-all duration-1000 delay-800 ${
-              barangaysAnimation.isVisible ? 'opacity-100 scale-100' : 'opacity-0 scale-95'
-            }`}>
-              {/* Connection Lines - Following Sulop's geographic pattern */}
-              <svg className="absolute inset-0 w-full h-full" viewBox="0 0 800 400">
-                <defs>
-                  {/* Gradient for connection lines */}
-                  <linearGradient id="connectionGradient" x1="0%" y1="0%" x2="100%" y2="0%">
-                    <stop offset="0%" stopColor="rgba(251, 191, 36, 0.1)" />
-                    <stop offset="50%" stopColor="rgba(251, 191, 36, 0.4)" />
-                    <stop offset="100%" stopColor="rgba(251, 191, 36, 0.1)" />
-                  </linearGradient>
-                  {/* Animated gradient for active connections */}
-                  <linearGradient id="activeConnectionGradient" x1="0%" y1="0%" x2="100%" y2="0%">
-                    <stop offset="0%" stopColor="rgba(251, 191, 36, 0.8)">
-                      <animate attributeName="stop-color" 
-                        values="rgba(251, 191, 36, 0.8);rgba(245, 158, 11, 0.8);rgba(251, 191, 36, 0.8)" 
-                        dur="3s" repeatCount="indefinite" />
-                    </stop>
-                    <stop offset="50%" stopColor="rgba(245, 158, 11, 1.0)">
-                      <animate attributeName="stop-color" 
-                        values="rgba(245, 158, 11, 1.0);rgba(251, 191, 36, 1.0);rgba(245, 158, 11, 1.0)" 
-                        dur="3s" repeatCount="indefinite" />
-                    </stop>
-                    <stop offset="100%" stopColor="rgba(251, 191, 36, 0.8)">
-                      <animate attributeName="stop-color" 
-                        values="rgba(251, 191, 36, 0.8);rgba(245, 158, 11, 0.8);rgba(251, 191, 36, 0.8)" 
-                        dur="3s" repeatCount="indefinite" />
-                    </stop>
-                  </linearGradient>
-                </defs>
-                
-                {/* Main roads and connections based on Sulop's layout */}
-                <g fill="none">
-                  {/* Central hub connections (Municipal Hall to major areas) - Animated drawing effect */}
-                  <path d="M400,200 L200,120" stroke="url(#connectionGradient)" strokeWidth="2" strokeDasharray="3,3"
-                    className={`transition-all duration-2000 delay-1000 ${
-                      barangaysAnimation.isVisible ? 'opacity-100' : 'opacity-0'
-                    }`}
-                    style={{
-                      strokeDashoffset: barangaysAnimation.isVisible ? '0' : '400',
-                      transition: 'stroke-dashoffset 2s ease-out 1s'
-                    }} />
-                  <path d="M400,200 L600,160" stroke="url(#connectionGradient)" strokeWidth="2" strokeDasharray="3,3"
-                    className={`transition-all duration-2000 delay-1200 ${
-                      barangaysAnimation.isVisible ? 'opacity-100' : 'opacity-0'
->>>>>>> e5b55333
                     }`}
                     style={{
                       strokeDashoffset: barangaysAnimation.isVisible ? '0' : '400',
@@ -1433,7 +1084,6 @@
                       transitionDelay: `${2.5 + pos.delay * 0.1}s` // Staggered entrance after connections
                     }}
                   >
-<<<<<<< HEAD
                       <span className="flex items-center justify-center">{steps[activeStep].icon}</span>
                       Step {activeStep + 1}: {steps[activeStep].label}
                   </span>
@@ -1761,83 +1411,6 @@
                     <div className="absolute -top-2 left-1/2 transform -translate-x-1/2 w-0 h-0 border-l-4 border-r-4 border-b-4 border-transparent border-b-[#fbbf24]"></div>
                   </div>
                 </div>
-=======
-                    {/* Dot with cluster-based coloring */}
-                    <div
-                      className={`w-3 h-3 rounded-full transition-all duration-300 ${
-                        isHighlighted
-                          ? `${getClusterColor(pos.cluster)} shadow-lg shadow-[#fbbf24]/50`
-                          : `${getClusterColor(pos.cluster)} opacity-80 hover:opacity-100 group-hover:shadow-lg group-hover:shadow-[#fbbf24]/50`
-                      }`}
-                    ></div>
-                    
-                    {/* Ripple Effect */}
-                    <div
-                      className={`absolute inset-0 rounded-full transition-all duration-1000 ${
-                        isHighlighted
-                          ? 'bg-[#fbbf24]/20 animate-ping'
-                          : 'bg-transparent group-hover:bg-[#fbbf24]/20 group-hover:animate-ping'
-                      }`}
-                      style={{ animationDelay: `${pos.delay}s` }}
-                    ></div>
-
-                    {/* Enhanced Tooltip with cluster info */}
-                    <div className="absolute bottom-full left-1/2 transform -translate-x-1/2 mb-2 px-3 py-1.5 bg-black/90 text-white text-xs rounded-lg opacity-0 group-hover:opacity-100 transition-opacity duration-300 whitespace-nowrap shadow-lg">
-                      <div className="font-semibold">Barangay {i + 1}</div>
-                      <div className="text-gray-300 capitalize">{pos.cluster}ern Area</div>
-                    </div>
-                  </div>
-                );
-              })}
-
-              {/* Central Hub (Municipal Hall) - Positioned more centrally like in the map */}
-              <div className={`absolute top-1/2 left-1/2 transform -translate-x-1/2 -translate-y-1/2 transition-all duration-1200 delay-3000 ${
-                barangaysAnimation.isVisible ? 'opacity-100 scale-100' : 'opacity-0 scale-0'
-              }`}>
-                <div className="relative">
-                  {/* Enhanced Municipal Hall with special effects */}
-                  <div className={`w-12 h-12 bg-gradient-to-br from-[#fbbf24] via-[#f59e0b] to-[#d97706] rounded-full shadow-2xl flex items-center justify-center border-4 border-white transition-all duration-1000 ${
-                    barangaysAnimation.isVisible ? 'animate-pulse' : ''
-                  }`}>
-                    <div className="w-5 h-5 bg-white rounded-full flex items-center justify-center shadow-inner">
-                      <div className="w-2 h-2 bg-[#fbbf24] rounded-full animate-pulse"></div>
-                    </div>
-                  </div>
-                  
-                  {/* Enhanced ripple effects with staggered animations */}
-                  <div className={`absolute inset-0 bg-[#fbbf24]/30 rounded-full transition-all duration-1000 delay-3200 ${
-                    barangaysAnimation.isVisible ? 'animate-ping opacity-100' : 'opacity-0'
-                  }`}></div>
-                  <div className={`absolute inset-0 bg-[#f59e0b]/20 rounded-full transition-all duration-1000 delay-3400 ${
-                    barangaysAnimation.isVisible ? 'animate-ping opacity-100' : 'opacity-0'
-                  }`} style={{ animationDelay: '0.5s' }}></div>
-                  <div className={`absolute inset-0 bg-[#d97706]/15 rounded-full transition-all duration-1000 delay-3600 ${
-                    barangaysAnimation.isVisible ? 'animate-ping opacity-100' : 'opacity-0'
-                  }`} style={{ animationDelay: '1s' }}></div>
-                  
-                  {/* Rotating orbit effect */}
-                  <div className={`absolute inset-0 w-16 h-16 -top-2 -left-2 border border-[#fbbf24]/30 rounded-full transition-all duration-1000 delay-3800 ${
-                    barangaysAnimation.isVisible ? 'opacity-100 animate-spin' : 'opacity-0'
-                  }`} style={{ animationDuration: '8s' }}>
-                    <div className="absolute top-0 left-1/2 w-1 h-1 bg-[#fbbf24] rounded-full transform -translate-x-1/2"></div>
-                    <div className="absolute bottom-0 left-1/2 w-1 h-1 bg-[#f59e0b] rounded-full transform -translate-x-1/2"></div>
-                    <div className="absolute left-0 top-1/2 w-1 h-1 bg-[#d97706] rounded-full transform -translate-y-1/2"></div>
-                    <div className="absolute right-0 top-1/2 w-1 h-1 bg-[#fbbf24] rounded-full transform -translate-y-1/2"></div>
-                  </div>
-                  
-                  {/* Enhanced label with entrance animation */}
-                  <div className={`absolute top-full left-1/2 transform -translate-x-1/2 mt-4 px-4 py-2 bg-gradient-to-r from-[#fbbf24] to-[#f59e0b] text-black text-sm font-bold rounded-lg shadow-lg whitespace-nowrap transition-all duration-1000 delay-4000 ${
-                    barangaysAnimation.isVisible ? 'opacity-100 translate-y-0' : 'opacity-0 translate-y-4'
-                  }`}>
-                    <div className="text-center">
-                      <div className="font-bold">Sulop Municipal Hall</div>
-                      <div className="text-xs opacity-80">Central Hub</div>
-                    </div>
-                    {/* Arrow pointing to center */}
-                    <div className="absolute -top-2 left-1/2 transform -translate-x-1/2 w-0 h-0 border-l-4 border-r-4 border-b-4 border-transparent border-b-[#fbbf24]"></div>
-                  </div>
-                </div>
->>>>>>> e5b55333
               </div>
             </div>
 
@@ -1918,7 +1491,6 @@
             <div className="space-y-6">
               <div>
                 <div className="flex items-center gap-4 mb-4">
-<<<<<<< HEAD
                 <div className="relative group">
                   <Image
                     src="/DILG.png"
@@ -1940,29 +1512,6 @@
                   <div className="absolute -inset-1 bg-gradient-to-r from-[#fbbf24]/20 to-[#f59e0b]/20 rounded-xl blur opacity-0 group-hover:opacity-100 transition-opacity duration-300"></div>
                 </div>
               </div>
-=======
-                  <div className="relative group">
-                    <Image
-                      src="/DILG.png"
-                      alt="DILG Logo"
-                      width={50}
-                      height={50}
-                      className="rounded-xl shadow-lg border border-gray-600/30 object-contain p-2 group-hover:shadow-xl transition-all duration-300 group-hover:scale-105 bg-white/10 backdrop-blur-sm"
-                    />
-                    <div className="absolute -inset-1 bg-gradient-to-r from-[#fbbf24]/20 to-[#f59e0b]/20 rounded-xl blur opacity-0 group-hover:opacity-100 transition-opacity duration-300"></div>
-                  </div>
-                  <div className="relative group">
-                    <Image
-                      src="/Sulop_Municipal_Government.png"
-                      alt="Sulop Municipal Government Logo"
-                      width={50}
-                      height={50}
-                      className="rounded-xl shadow-lg border border-gray-600/30 object-contain p-2 group-hover:shadow-xl transition-all duration-300 group-hover:scale-105 bg-white/10 backdrop-blur-sm"
-                    />
-                    <div className="absolute -inset-1 bg-gradient-to-r from-[#fbbf24]/20 to-[#f59e0b]/20 rounded-xl blur opacity-0 group-hover:opacity-100 transition-opacity duration-300"></div>
-                  </div>
-                </div>
->>>>>>> e5b55333
                 <h3 className="text-xl font-bold text-white mb-3">
                   VANTAGE Platform
                 </h3>
@@ -1998,11 +1547,7 @@
                   <div className="w-8 h-8 bg-white/5 rounded-lg flex items-center justify-center group-hover:bg-[#fbbf24]/20 transition-colors duration-300">
                     <svg className="w-4 h-4" fill="none" stroke="currentColor" viewBox="0 0 24 24">
                       <path strokeLinecap="round" strokeLinejoin="round" strokeWidth={2} d="M9 5l7 7-7 7" />
-<<<<<<< HEAD
                   </svg>
-=======
-                    </svg>
->>>>>>> e5b55333
                   </div>
                   <span className="font-medium">Platform Features</span>
                 </a>
@@ -2013,11 +1558,7 @@
                   <div className="w-8 h-8 bg-white/5 rounded-lg flex items-center justify-center group-hover:bg-[#fbbf24]/20 transition-colors duration-300">
                     <svg className="w-4 h-4" fill="none" stroke="currentColor" viewBox="0 0 24 24">
                       <path strokeLinecap="round" strokeLinejoin="round" strokeWidth={2} d="M9 5l7 7-7 7" />
-<<<<<<< HEAD
                   </svg>
-=======
-                    </svg>
->>>>>>> e5b55333
                   </div>
                   <span className="font-medium">Assessment Process</span>
                 </a>
@@ -2039,11 +1580,7 @@
                   <div className="w-8 h-8 bg-white/5 rounded-lg flex items-center justify-center group-hover:bg-[#fbbf24]/20 transition-colors duration-300">
                     <svg className="w-4 h-4" fill="none" stroke="currentColor" viewBox="0 0 24 24">
                       <path strokeLinecap="round" strokeLinejoin="round" strokeWidth={2} d="M11 16l-4-4m0 0l4-4m-4 4h14m-5 4v1a3 3 0 01-3 3H6a3 3 0 01-3-3V7a3 3 0 013-3h7a3 3 0 013 3v1" />
-<<<<<<< HEAD
                   </svg>
-=======
-                    </svg>
->>>>>>> e5b55333
                   </div>
                   <span className="font-medium">Access Portal</span>
                 </Link>
@@ -2119,22 +1656,14 @@
                     <Twitter className="w-5 h-5" />
                   </a>
                 </div>
-<<<<<<< HEAD
-                </div>
-=======
-              </div>
->>>>>>> e5b55333
+                </div>
 
               {/* Status Indicators */}
               <div className="space-y-3">
                 <div className="flex items-center gap-2 text-sm">
                   <div className="w-2 h-2 bg-green-500 rounded-full animate-pulse"></div>
                   <span className="text-gray-300">System Online</span>
-<<<<<<< HEAD
-              </div>
-=======
-                </div>
->>>>>>> e5b55333
+              </div>
                 <div className="flex items-center gap-2 text-sm">
                   <div className="w-2 h-2 bg-[#fbbf24] rounded-full animate-pulse"></div>
                   <span className="text-gray-300">Live Application</span>
@@ -2155,7 +1684,6 @@
                 <div className="w-8 h-8 bg-[#fbbf24]/20 rounded-lg flex items-center justify-center">
                   <svg className="w-4 h-4 text-[#fbbf24]" fill="none" stroke="currentColor" viewBox="0 0 24 24">
                     <path strokeLinecap="round" strokeLinejoin="round" strokeWidth={2} d="M9 12l2 2 4-4m6 2a9 9 0 11-18 0 9 9 0 0118 0z" />
-<<<<<<< HEAD
                 </svg>
               </div>
                 <div>
@@ -2163,15 +1691,6 @@
                   <div className="text-xs">All Rights Reserved • Developed by VANTAGE Team</div>
               </div>
             </div>
-=======
-                  </svg>
-                </div>
-                <div>
-                  <div className="font-medium text-white">© 2024 Municipality of Sulop</div>
-                  <div className="text-xs">All Rights Reserved • Developed by VANTAGE Team</div>
-                </div>
-              </div>
->>>>>>> e5b55333
 
               {/* Right: Additional Info */}
               <div className="flex items-center gap-6 text-sm text-gray-400">
