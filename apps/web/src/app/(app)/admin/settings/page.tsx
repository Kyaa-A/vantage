
"use client";

import { useState } from "react";
import { useAuthStore } from "@/store/useAuthStore";
import {
  Calendar,
  Plus,
  MoreHorizontal,
  Save,
  ChevronDown,
} from "lucide-react";
import { Button } from "@/components/ui/button";
import { Input } from "@/components/ui/input";
import { Card, CardContent, CardHeader, CardTitle } from "@/components/ui/card";
import {
  DropdownMenu,
  DropdownMenuContent,
  DropdownMenuItem,
  DropdownMenuTrigger,
} from "@/components/ui/dropdown-menu";
import { toast } from "sonner";
import { SettingsSkeleton } from "@/components/features/settings/SettingsSkeleton";

export default function AdminSettingsPage() {
  const { isAuthenticated } = useAuthStore();
  
  // Mock loading state - in real app this would come from API
  const [isLoading] = useState(false);

  // State for deadlines
  const [blguDeadline, setBlguDeadline] = useState("April 1st, 2024");
  const [reworkDeadline, setReworkDeadline] = useState("May 1st, 2024");

  // Mock data matching the design from the image
  const assessmentPeriods: AssessmentPeriod[] = [
    {
      id: 1,
      performanceYear: 2023,
      assessmentYear: 2024,
      status: "Active",
      statusColor: "green",
    },
    {
      id: 2,
      performanceYear: 2022,
      assessmentYear: 2023,
      status: "Archived",
      statusColor: "gray",
    },
    {
      id: 3,
      performanceYear: 2024,
      assessmentYear: 2025,
      status: "Upcoming",
      statusColor: "blue",
    },
  ];

  // Show loading if not authenticated
  if (!isAuthenticated) {
    return (
      <div className="flex items-center justify-center min-h-screen bg-[var(--background)]">
        <div className="text-center">
          <div className="animate-spin rounded-full h-8 w-8 border-b-2 border-blue-600 mx-auto mb-4"></div>
          <p className="text-[var(--muted-foreground)]">Redirecting to login...</p>
        </div>
      </div>
    );
  }

  const getStatusConfig = (status: string) => {
    const configs = {
      Active: { bg: "bg-green-100 dark:bg-green-900/30", text: "text-green-800 dark:text-green-300" },
      Archived: { bg: "bg-gray-100 dark:bg-gray-900/30", text: "text-gray-800 dark:text-gray-300" },
      Upcoming: { bg: "bg-blue-100 dark:bg-blue-900/30", text: "text-blue-800 dark:text-blue-300" },
    };
    return configs[status as keyof typeof configs] || configs["Archived"];
  };

  const handleCreateNewPeriod = () => {
    toast.success("Create New Assessment Period functionality coming soon");
  };

  const handleSaveDeadlines = () => {
    toast.success("Deadlines saved successfully");
  };

  interface AssessmentPeriod {
    id: number;
    performanceYear: number;
    assessmentYear: number;
    status: string;
    statusColor: string;
  }

  const handlePeriodAction = (action: string, period: AssessmentPeriod) => {
    toast.success(
      `${action} action for ${period.performanceYear}/${period.assessmentYear} period`
    );
  };

  // Show skeleton while loading
  if (isLoading) {
    return <SettingsSkeleton />;
  }
<<<<<<< HEAD

=======
    
>>>>>>> 2f6fb27f
  return (
    <div className="min-h-screen bg-[var(--background)]">
      <div className="max-w-7xl mx-auto px-4 sm:px-6 lg:px-8 py-6">
        <div className="space-y-8">
          {/* Assessment Periods Card */}
          <Card className="bg-[var(--card)] border border-[var(--border)] rounded-sm shadow-lg overflow-hidden">
            <CardHeader className="pb-6">
              <div className="flex items-center justify-between">
                <CardTitle className="text-xl font-bold text-[var(--foreground)]">
                  Assessment Periods
                </CardTitle>
                <Button
                  onClick={handleCreateNewPeriod}
                  className="bg-gradient-to-r from-red-600 to-red-700 hover:from-red-700 hover:to-red-800 text-white rounded-sm shadow-lg hover:shadow-xl transition-all duration-200 flex items-center gap-2"
                >
                  <Plus className="h-4 w-4" />
                  Create New Assessment Period
                </Button>
              </div>
            </CardHeader>

            <CardContent>
              <div className="overflow-hidden">
                <table className="w-full">
                  <thead className="bg-[var(--hover)] border-b border-[var(--border)]">
                    <tr>
                      <th className="px-6 py-4 text-left">
                        <div className="flex items-center gap-2 text-sm font-semibold text-[var(--muted-foreground)] uppercase tracking-wide">
                          Performance Year
                          <ChevronDown className="h-4 w-4" />
                        </div>
                      </th>
                      <th className="px-6 py-4 text-left">
                        <div className="flex items-center gap-2 text-sm font-semibold text-[var(--muted-foreground)] uppercase tracking-wide">
                          Assessment Year
                          <ChevronDown className="h-4 w-4" />
                        </div>
                      </th>
                      <th className="px-6 py-4 text-left">
                        <div className="flex items-center gap-2 text-sm font-semibold text-[var(--muted-foreground)] uppercase tracking-wide">
                          Status
                          <ChevronDown className="h-4 w-4" />
                        </div>
                      </th>
                      <th className="px-6 py-4 text-left">
                        <div className="text-sm font-semibold text-[var(--muted-foreground)] uppercase tracking-wide">
                          Actions
                        </div>
                      </th>
                    </tr>
                  </thead>
                  <tbody className="divide-y divide-[var(--border)]">
                    {assessmentPeriods.map((period) => {
                      const statusConfig = getStatusConfig(period.status);

                      return (
                        <tr
                          key={period.id}
                          className="hover:bg-[var(--hover)] transition-colors"
                        >
                          <td className="px-6 py-4">
                            <div className="text-sm font-medium text-[var(--foreground)]">
                              {period.performanceYear}
                            </div>
                          </td>
                          <td className="px-6 py-4">
                            <div className="text-sm font-medium text-[var(--foreground)]">
                              {period.assessmentYear}
                            </div>
                          </td>
                          <td className="px-6 py-4">
                            <div
                              className={`inline-flex items-center px-3 py-1 rounded-sm text-sm font-medium ${statusConfig.bg} ${statusConfig.text}`}
                            >
                              {period.status}
                            </div>
                          </td>
                          <td className="px-6 py-4">
                            <DropdownMenu>
                              <DropdownMenuTrigger asChild>
                                <Button
                                  variant="ghost"
                                  size="sm"
                                  className="h-8 w-8 p-0"
                                >
                                  <MoreHorizontal className="h-4 w-4" />
                                </Button>
                              </DropdownMenuTrigger>
                              <DropdownMenuContent
                                align="end"
                                className="bg-[var(--card)] border border-[var(--border)] shadow-xl rounded-sm z-50"
                              >
                                <DropdownMenuItem
                                  onClick={() =>
                                    handlePeriodAction("Edit", period)
                                  }
                                  className="text-[var(--foreground)] hover:bg-blue-50 dark:hover:bg-blue-900/20 hover:text-blue-900 dark:hover:text-blue-400 cursor-pointer px-3 py-2"
                                >
                                  Edit Period
                                </DropdownMenuItem>
                                <DropdownMenuItem
                                  onClick={() =>
                                    handlePeriodAction("Activate", period)
                                  }
                                  className="text-[var(--foreground)] hover:bg-blue-50 dark:hover:bg-blue-900/20 hover:text-blue-900 dark:hover:text-blue-400 cursor-pointer px-3 py-2"
                                >
                                  Activate
                                </DropdownMenuItem>
                                <DropdownMenuItem
                                  onClick={() =>
                                    handlePeriodAction("Archive", period)
                                  }
                                  className="text-[var(--foreground)] hover:bg-blue-50 dark:hover:bg-blue-900/20 hover:text-blue-900 dark:hover:text-blue-400 cursor-pointer px-3 py-2"
                                >
                                  Archive
                                </DropdownMenuItem>
                                <DropdownMenuItem
                                  onClick={() =>
                                    handlePeriodAction("Delete", period)
                                  }
                                  className="text-red-600 dark:text-red-400 hover:bg-red-50 dark:hover:bg-red-900/20 hover:text-red-700 dark:hover:text-red-300 cursor-pointer px-3 py-2"
                                >
                                  Delete
                                </DropdownMenuItem>
                              </DropdownMenuContent>
                            </DropdownMenu>
                          </td>
                        </tr>
                      );
                    })}
                  </tbody>
                </table>
              </div>
            </CardContent>
          </Card>

          {/* Active Period Deadlines Card */}
          <Card className="bg-[var(--card)] border border-[var(--border)] rounded-sm shadow-lg overflow-hidden">
            <CardHeader className="pb-6">
              <CardTitle className="flex items-center gap-3 text-xl font-bold text-[var(--foreground)]">
                <div className="w-8 h-8 bg-blue-100 dark:bg-blue-900/30 rounded-sm flex items-center justify-center">
                  <Calendar className="h-5 w-5 text-blue-600 dark:text-blue-400" />
                </div>
                Active Period Deadlines (SGLGB 2024)
              </CardTitle>
            </CardHeader>

            <CardContent className="space-y-6">
              <div className="grid grid-cols-1 md:grid-cols-2 gap-8">
                {/* BLGU Submission Deadline */}
                <div className="space-y-3">
                  <label className="block text-sm font-semibold text-[var(--foreground)]">
                    BLGU Submission Deadline
                  </label>
                  <div className="relative">
                    <div className="absolute inset-y-0 left-0 pl-3 flex items-center pointer-events-none">
                      <Calendar className="h-5 w-5 text-[var(--muted-foreground)]" />
                    </div>
                    <Input
                      type="text"
                      value={blguDeadline}
                      onChange={(e) => setBlguDeadline(e.target.value)}
                      className="pl-10 h-12 bg-[var(--background)] border-[var(--border)] rounded-sm focus:border-blue-500 focus:ring-blue-500/20 transition-all duration-200"
                      placeholder="Select deadline date"
                    />
                  </div>
                </div>

                {/* Rework Completion Deadline */}
                <div className="space-y-3">
                  <label className="block text-sm font-semibold text-[var(--foreground)]">
                    Rework Completion Deadline
                  </label>
                  <div className="relative">
                    <div className="absolute inset-y-0 left-0 pl-3 flex items-center pointer-events-none">
                      <Calendar className="h-5 w-5 text-[var(--muted-foreground)]" />
                    </div>
                    <Input
                      type="text"
                      value={reworkDeadline}
                      onChange={(e) => setReworkDeadline(e.target.value)}
                      className="pl-10 h-12 bg-[var(--background)] border-[var(--border)] rounded-sm focus:border-blue-500 focus:ring-blue-500/20 transition-all duration-200"
                      placeholder="Select deadline date"
                    />
                  </div>
                </div>
              </div>

              {/* Save Button */}
              <div className="flex justify-end pt-4">
                <Button
                  onClick={handleSaveDeadlines}
                  className="bg-gradient-to-r from-red-600 to-red-700 hover:from-red-700 hover:to-red-800 text-white rounded-sm shadow-lg hover:shadow-xl transition-all duration-200 flex items-center gap-2 px-8 h-12"
                >
                  <Save className="h-4 w-4" />
                  Save Deadlines
                </Button>
              </div>
            </CardContent>
          </Card>
        </div>
      </div>
    </div>
  );
}<|MERGE_RESOLUTION|>--- conflicted
+++ resolved
@@ -104,11 +104,7 @@
   if (isLoading) {
     return <SettingsSkeleton />;
   }
-<<<<<<< HEAD
-
-=======
-    
->>>>>>> 2f6fb27f
+  
   return (
     <div className="min-h-screen bg-[var(--background)]">
       <div className="max-w-7xl mx-auto px-4 sm:px-6 lg:px-8 py-6">
