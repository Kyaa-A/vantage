--- conflicted
+++ resolved
@@ -20,10 +20,7 @@
   DropdownMenuTrigger,
 } from "@/components/ui/dropdown-menu";
 import { toast } from "sonner";
-<<<<<<< HEAD
 import { SettingsSkeleton } from "@/components/features/settings/SettingsSkeleton";
-=======
->>>>>>> e5b55333
 
 export default function AdminSettingsPage() {
   const { isAuthenticated } = useAuthStore();
@@ -103,15 +100,9 @@
 
   const getStatusConfig = (status: string) => {
     const configs = {
-<<<<<<< HEAD
       Active: { bg: "bg-green-100 dark:bg-green-900/30", text: "text-green-800 dark:text-green-300" },
       Archived: { bg: "bg-gray-100 dark:bg-gray-900/30", text: "text-gray-800 dark:text-gray-300" },
       Upcoming: { bg: "bg-blue-100 dark:bg-blue-900/30", text: "text-blue-800 dark:text-blue-300" },
-=======
-      Active: { bg: "bg-green-100", text: "text-green-800" },
-      Archived: { bg: "bg-gray-100", text: "text-gray-800" },
-      Upcoming: { bg: "bg-blue-100", text: "text-blue-800" },
->>>>>>> e5b55333
     };
     return configs[status as keyof typeof configs] || configs["Archived"];
   };
@@ -138,30 +129,19 @@
     );
   };
 
-<<<<<<< HEAD
   // Show skeleton while loading
   if (isLoading) {
     return <SettingsSkeleton />;
   }
-
-=======
->>>>>>> e5b55333
   return (
     <div className="min-h-screen bg-[var(--background)]">
       <div className="max-w-7xl mx-auto px-4 sm:px-6 lg:px-8 py-6">
         <div className="space-y-8">
           {/* Assessment Periods Card */}
-<<<<<<< HEAD
           <Card className="bg-[var(--card)] border border-[var(--border)] rounded-sm shadow-lg overflow-hidden">
             <CardHeader className="pb-6">
               <div className="flex items-center justify-between">
                 <CardTitle className="text-xl font-bold text-[var(--foreground)]">
-=======
-          <Card className="bg-gradient-to-br from-white to-gray-50/50 rounded-3xl shadow-lg border-0 overflow-hidden">
-            <CardHeader className="pb-6">
-              <div className="flex items-center justify-between">
-                <CardTitle className="text-xl font-bold text-gray-900">
->>>>>>> e5b55333
                   Assessment Periods
                 </CardTitle>
                 <Button
@@ -177,83 +157,49 @@
             <CardContent>
               <div className="overflow-hidden">
                 <table className="w-full">
-<<<<<<< HEAD
                   <thead className="bg-[var(--hover)] border-b border-[var(--border)]">
                     <tr>
                       <th className="px-6 py-4 text-left">
                         <div className="flex items-center gap-2 text-sm font-semibold text-[var(--muted-foreground)] uppercase tracking-wide">
-=======
-                  <thead className="bg-gray-50/80 border-b border-gray-200/60">
-                    <tr>
-                      <th className="px-6 py-4 text-left">
-                        <div className="flex items-center gap-2 text-sm font-semibold text-gray-600 uppercase tracking-wide">
->>>>>>> e5b55333
                           Performance Year
                           <ChevronDown className="h-4 w-4" />
                         </div>
                       </th>
                       <th className="px-6 py-4 text-left">
-<<<<<<< HEAD
                         <div className="flex items-center gap-2 text-sm font-semibold text-[var(--muted-foreground)] uppercase tracking-wide">
-=======
-                        <div className="flex items-center gap-2 text-sm font-semibold text-gray-600 uppercase tracking-wide">
->>>>>>> e5b55333
                           Assessment Year
                           <ChevronDown className="h-4 w-4" />
                         </div>
                       </th>
                       <th className="px-6 py-4 text-left">
-<<<<<<< HEAD
                         <div className="flex items-center gap-2 text-sm font-semibold text-[var(--muted-foreground)] uppercase tracking-wide">
-=======
-                        <div className="flex items-center gap-2 text-sm font-semibold text-gray-600 uppercase tracking-wide">
->>>>>>> e5b55333
                           Status
                           <ChevronDown className="h-4 w-4" />
                         </div>
                       </th>
                       <th className="px-6 py-4 text-left">
-<<<<<<< HEAD
                         <div className="text-sm font-semibold text-[var(--muted-foreground)] uppercase tracking-wide">
-=======
-                        <div className="text-sm font-semibold text-gray-600 uppercase tracking-wide">
->>>>>>> e5b55333
                           Actions
                         </div>
                       </th>
                     </tr>
                   </thead>
-<<<<<<< HEAD
                   <tbody className="divide-y divide-[var(--border)]">
-=======
-                  <tbody className="divide-y divide-gray-200/60">
->>>>>>> e5b55333
                     {assessmentPeriods.map((period) => {
                       const statusConfig = getStatusConfig(period.status);
 
                       return (
                         <tr
                           key={period.id}
-<<<<<<< HEAD
                           className="hover:bg-[var(--hover)] transition-colors"
                         >
                           <td className="px-6 py-4">
                             <div className="text-sm font-medium text-[var(--foreground)]">
-=======
-                          className="hover:bg-gray-50/50 transition-colors"
-                        >
-                          <td className="px-6 py-4">
-                            <div className="text-sm font-medium text-gray-900">
->>>>>>> e5b55333
                               {period.performanceYear}
                             </div>
                           </td>
                           <td className="px-6 py-4">
-<<<<<<< HEAD
                             <div className="text-sm font-medium text-[var(--foreground)]">
-=======
-                            <div className="text-sm font-medium text-gray-900">
->>>>>>> e5b55333
                               {period.assessmentYear}
                             </div>
                           </td>
@@ -277,21 +223,13 @@
                               </DropdownMenuTrigger>
                               <DropdownMenuContent
                                 align="end"
-<<<<<<< HEAD
                                 className="bg-[var(--card)] border border-[var(--border)] shadow-xl rounded-sm z-50"
-=======
-                                className="bg-white border border-gray-300 shadow-xl rounded-sm z-50"
->>>>>>> e5b55333
                               >
                                 <DropdownMenuItem
                                   onClick={() =>
                                     handlePeriodAction("Edit", period)
                                   }
-<<<<<<< HEAD
                                   className="text-[var(--foreground)] hover:bg-blue-50 dark:hover:bg-blue-900/20 hover:text-blue-900 dark:hover:text-blue-400 cursor-pointer px-3 py-2"
-=======
-                                  className="text-gray-900 hover:bg-blue-50 hover:text-blue-900 cursor-pointer px-3 py-2"
->>>>>>> e5b55333
                                 >
                                   Edit Period
                                 </DropdownMenuItem>
@@ -299,11 +237,7 @@
                                   onClick={() =>
                                     handlePeriodAction("Activate", period)
                                   }
-<<<<<<< HEAD
                                   className="text-[var(--foreground)] hover:bg-blue-50 dark:hover:bg-blue-900/20 hover:text-blue-900 dark:hover:text-blue-400 cursor-pointer px-3 py-2"
-=======
-                                  className="text-gray-900 hover:bg-blue-50 hover:text-blue-900 cursor-pointer px-3 py-2"
->>>>>>> e5b55333
                                 >
                                   Activate
                                 </DropdownMenuItem>
@@ -311,11 +245,7 @@
                                   onClick={() =>
                                     handlePeriodAction("Archive", period)
                                   }
-<<<<<<< HEAD
                                   className="text-[var(--foreground)] hover:bg-blue-50 dark:hover:bg-blue-900/20 hover:text-blue-900 dark:hover:text-blue-400 cursor-pointer px-3 py-2"
-=======
-                                  className="text-gray-900 hover:bg-blue-50 hover:text-blue-900 cursor-pointer px-3 py-2"
->>>>>>> e5b55333
                                 >
                                   Archive
                                 </DropdownMenuItem>
@@ -323,11 +253,7 @@
                                   onClick={() =>
                                     handlePeriodAction("Delete", period)
                                   }
-<<<<<<< HEAD
                                   className="text-red-600 dark:text-red-400 hover:bg-red-50 dark:hover:bg-red-900/20 hover:text-red-700 dark:hover:text-red-300 cursor-pointer px-3 py-2"
-=======
-                                  className="text-red-600 hover:bg-red-50 hover:text-red-700 cursor-pointer px-3 py-2"
->>>>>>> e5b55333
                                 >
                                   Delete
                                 </DropdownMenuItem>
@@ -344,19 +270,11 @@
           </Card>
 
           {/* Active Period Deadlines Card */}
-<<<<<<< HEAD
           <Card className="bg-[var(--card)] border border-[var(--border)] rounded-sm shadow-lg overflow-hidden">
             <CardHeader className="pb-6">
               <CardTitle className="flex items-center gap-3 text-xl font-bold text-[var(--foreground)]">
                 <div className="w-8 h-8 bg-blue-100 dark:bg-blue-900/30 rounded-sm flex items-center justify-center">
                   <Calendar className="h-5 w-5 text-blue-600 dark:text-blue-400" />
-=======
-          <Card className="bg-gradient-to-br from-white to-gray-50/50 rounded-3xl shadow-lg border-0 overflow-hidden">
-            <CardHeader className="pb-6">
-              <CardTitle className="flex items-center gap-3 text-xl font-bold text-gray-900">
-                <div className="w-8 h-8 bg-blue-100 rounded-sm flex items-center justify-center">
-                  <Calendar className="h-5 w-5 text-blue-600" />
->>>>>>> e5b55333
                 </div>
                 Active Period Deadlines (SGLGB 2024)
               </CardTitle>
@@ -366,30 +284,18 @@
               <div className="grid grid-cols-1 md:grid-cols-2 gap-8">
                 {/* BLGU Submission Deadline */}
                 <div className="space-y-3">
-<<<<<<< HEAD
                   <label className="block text-sm font-semibold text-[var(--foreground)]">
-=======
-                  <label className="block text-sm font-semibold text-gray-700">
->>>>>>> e5b55333
                     BLGU Submission Deadline
                   </label>
                   <div className="relative">
                     <div className="absolute inset-y-0 left-0 pl-3 flex items-center pointer-events-none">
-<<<<<<< HEAD
                       <Calendar className="h-5 w-5 text-[var(--muted-foreground)]" />
-=======
-                      <Calendar className="h-5 w-5 text-gray-400" />
->>>>>>> e5b55333
                     </div>
                     <Input
                       type="text"
                       value={blguDeadline}
                       onChange={(e) => setBlguDeadline(e.target.value)}
-<<<<<<< HEAD
                       className="pl-10 h-12 bg-[var(--background)] border-[var(--border)] rounded-sm focus:border-blue-500 focus:ring-blue-500/20 transition-all duration-200"
-=======
-                      className="pl-10 h-12 bg-white/80 border-gray-300 rounded-sm focus:border-blue-500 focus:ring-blue-500/20 transition-all duration-200"
->>>>>>> e5b55333
                       placeholder="Select deadline date"
                     />
                   </div>
@@ -397,30 +303,18 @@
 
                 {/* Rework Completion Deadline */}
                 <div className="space-y-3">
-<<<<<<< HEAD
                   <label className="block text-sm font-semibold text-[var(--foreground)]">
-=======
-                  <label className="block text-sm font-semibold text-gray-700">
->>>>>>> e5b55333
                     Rework Completion Deadline
                   </label>
                   <div className="relative">
                     <div className="absolute inset-y-0 left-0 pl-3 flex items-center pointer-events-none">
-<<<<<<< HEAD
                       <Calendar className="h-5 w-5 text-[var(--muted-foreground)]" />
-=======
-                      <Calendar className="h-5 w-5 text-gray-400" />
->>>>>>> e5b55333
                     </div>
                     <Input
                       type="text"
                       value={reworkDeadline}
                       onChange={(e) => setReworkDeadline(e.target.value)}
-<<<<<<< HEAD
                       className="pl-10 h-12 bg-[var(--background)] border-[var(--border)] rounded-sm focus:border-blue-500 focus:ring-blue-500/20 transition-all duration-200"
-=======
-                      className="pl-10 h-12 bg-white/80 border-gray-300 rounded-sm focus:border-blue-500 focus:ring-blue-500/20 transition-all duration-200"
->>>>>>> e5b55333
                       placeholder="Select deadline date"
                     />
                   </div>
