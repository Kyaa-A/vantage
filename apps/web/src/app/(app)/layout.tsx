'use client';

import Link from 'next/link';
import { usePathname, useRouter } from 'next/navigation';
import { useState, useEffect } from 'react';
import { useAuthStore } from '@/store/useAuthStore';
import UserNav from '@/components/shared/UserNav';

// Navigation items for different user roles
const adminNavigation = [
  { name: 'Admin Dashboard', href: '/admin/dashboard', icon: 'home' },
  { name: 'User Management', href: '/user-management', icon: 'users' },
  { name: 'Assessments', href: '/admin/assessments', icon: 'clipboard' },
  { name: 'Reports', href: '/admin/reports', icon: 'chart' },
];

const blguNavigation = [
  { name: 'BLGU Dashboard', href: '/blgu/dashboard', icon: 'home' },
  { name: 'My Assessments', href: '/blgu/assessments', icon: 'clipboard' },
  { name: 'My Reports', href: '/blgu/reports', icon: 'chart' },
];

const getIcon = (name: string) => {
  switch (name) {
    case 'home':
      return (
        <svg className="w-5 h-5" fill="none" stroke="currentColor" viewBox="0 0 24 24">
          <path strokeLinecap="round" strokeLinejoin="round" strokeWidth={2} d="M3 12l2-2m0 0l7-7 7 7M5 10v10a1 1 0 001 1h3m10-11l2 2m-2-2v10a1 1 0 01-1 1h-3m-6 0a1 1 0 001-1v-4a1 1 0 011-1h2a1 1 0 011 1v4a1 1 0 001 1m-6 0h6" />
        </svg>
      );
    case 'clipboard':
      return (
        <svg className="w-5 h-5" fill="none" stroke="currentColor" viewBox="0 0 24 24">
          <path strokeLinecap="round" strokeLinejoin="round" strokeWidth={2} d="M9 12h6m-6 4h6m2 5H7a2 2 0 01-2-2V5a2 2 0 012-2h5.586a1 1 0 01.707.293l5.414 5.414a1 1 0 01.293.707V19a2 2 0 01-2 2z" />
        </svg>
      );
    case 'chart':
      return (
        <svg className="w-5 h-5" fill="none" stroke="currentColor" viewBox="0 0 24 24">
          <path strokeLinecap="round" strokeLinejoin="round" strokeWidth={2} d="M9 19v-6a2 2 0 00-2-2H5a2 2 0 00-2 2v6a2 2 0 002 2h2a2 2 0 002-2zm0 0V9a2 2 0 012-2h2a2 2 0 012 2v10m-6 0a2 2 0 002 2h2a2 2 0 002-2m0 0V5a2 2 0 012-2h2a2 2 0 012 2v14a2 2 0 01-2 2h-2a2 2 0 01-2-2z" />
        </svg>
      );
    case 'users':
      return (
        <svg className="w-5 h-5" fill="none" stroke="currentColor" viewBox="0 0 24 24">
          <path strokeLinecap="round" strokeLinejoin="round" strokeWidth={2} d="M12 4.354a4 4 0 110 5.292M15 21H3v-1a6 6 0 0112 0v1zm0 0h6v-1a6 6 0 00-9-5.197m13.5-9a2.5 2.5 0 11-5 0 2.5 2.5 0 015 0z" />
        </svg>
      );
    default:
      return null;
  }
};

export default function AppLayout({
  children,
}: {
  children: React.ReactNode;
}) {
  const pathname = usePathname();
  const router = useRouter();
<<<<<<< HEAD
  const { isAuthenticated, user } = useAuthStore();
  const [sidebarOpen, setSidebarOpen] = useState(false);
  const [profileDropdownOpen, setProfileDropdownOpen] = useState(false);

  // Determine navigation based on user role
  const isAdmin = user?.role === 'SUPERADMIN' || user?.role === 'MLGOO_DILG';
  const navigation = isAdmin ? adminNavigation : blguNavigation;

=======
  const { isAuthenticated } = useAuthStore();
  const [sidebarOpen, setSidebarOpen] = useState(false);
  const [profileDropdownOpen, setProfileDropdownOpen] = useState(false);

>>>>>>> 373aa6ea
  // Redirect unauthenticated users to login
  useEffect(() => {
    if (!isAuthenticated) {
      router.replace('/login');
    }
  }, [isAuthenticated, router]);

<<<<<<< HEAD
  // Redirect users to appropriate dashboard based on role
  useEffect(() => {
    if (isAuthenticated && user) {
      const isAdmin = user.role === 'SUPERADMIN' || user.role === 'MLGOO_DILG';
      const currentPath = pathname;
      
      // If user is on root path, redirect to appropriate dashboard
      if (currentPath === '/') {
        const dashboardPath = isAdmin ? '/admin/dashboard' : '/blgu/dashboard';
        router.replace(dashboardPath);
        return;
      }
      
      // Check if user is accessing wrong role routes
      const isAdminRoute = currentPath.startsWith('/admin');
      const isBLGURoute = currentPath.startsWith('/blgu');
      const isUserManagementRoute = currentPath.startsWith('/user-management');
      
      if (isAdmin) {
        // Admin users should not access BLGU routes
        if (isBLGURoute) {
          router.replace('/admin/dashboard');
        }
      } else {
        // BLGU users should not access admin routes or user management
        if (isAdminRoute || isUserManagementRoute) {
          router.replace('/blgu/dashboard');
        }
      }
    }
  }, [isAuthenticated, user, pathname, router]);

=======
>>>>>>> 373aa6ea
  // Show loading if not authenticated
  if (!isAuthenticated) {
    return (
      <div className="flex items-center justify-center min-h-screen">
        <div className="text-center">
          <div className="animate-spin rounded-full h-8 w-8 border-b-2 border-red-600 mx-auto mb-4"></div>
          <p className="text-gray-600">Redirecting to login...</p>
        </div>
      </div>
    );
  }

  return (
    <div className="min-h-screen bg-gray-50">
      {/* Mobile sidebar */}
      <div className={`fixed inset-0 flex z-40 md:hidden ${sidebarOpen ? '' : 'hidden'}`}>
        <div className="fixed inset-0 bg-gray-600 bg-opacity-75" onClick={() => setSidebarOpen(false)} />
        <div className="relative flex-1 flex flex-col max-w-xs w-full bg-white">
          <div className="absolute top-0 right-0 -mr-12 pt-2">
            <button
              className="ml-1 flex items-center justify-center h-10 w-10 rounded-full focus:outline-none focus:ring-2 focus:ring-inset focus:ring-white"
              onClick={() => setSidebarOpen(false)}
            >
              <svg className="h-6 w-6 text-white" fill="none" stroke="currentColor" viewBox="0 0 24 24">
                <path strokeLinecap="round" strokeLinejoin="round" strokeWidth={2} d="M6 18L18 6M6 6l12 12" />
              </svg>
            </button>
          </div>
          <div className="flex-1 h-0 pt-5 pb-4 overflow-y-auto">
            <div className="flex-shrink-0 flex items-center px-4">
              <h1 className="text-xl font-bold text-gray-900">Vantage</h1>
            </div>
            <nav className="mt-5 px-2 space-y-1">
              {navigation.map((item) => (
                <Link
                  key={item.name}
                  href={item.href}
                  className={`group flex items-center px-2 py-2 text-base font-medium rounded-md ${
                    pathname === item.href
                      ? 'bg-gray-100 text-gray-900'
                      : 'text-gray-600 hover:bg-gray-50 hover:text-gray-900'
                  }`}
                >
                  {getIcon(item.icon)}
                  {item.name}
                </Link>
              ))}
            </nav>
          </div>
        </div>
      </div>

      {/* Desktop sidebar */}
      <div className="hidden md:flex md:w-64 md:flex-col md:fixed md:inset-y-0">
        <div className="flex-1 flex flex-col min-h-0 border-r border-gray-200 bg-white">
          <div className="flex-1 flex flex-col pt-5 pb-4 overflow-y-auto">
            <div className="flex items-center flex-shrink-0 px-4">
              <h1 className="text-xl font-bold text-gray-900">Vantage</h1>
            </div>
            <nav className="mt-5 flex-1 px-2 space-y-1">
              {navigation.map((item) => (
                <Link
                  key={item.name}
                  href={item.href}
                  className={`group flex items-center px-2 py-2 text-sm font-medium rounded-md ${
                    pathname === item.href
                      ? 'bg-gray-100 text-gray-900'
                      : 'text-gray-600 hover:bg-gray-50 hover:text-gray-900'
                  }`}
                >
                  {getIcon(item.icon)}
                  <span className="ml-3">{item.name}</span>
                </Link>
              ))}
            </nav>
          </div>
        </div>
      </div>

      {/* Main content */}
      <div className="md:pl-64 flex flex-col flex-1">
        <div className="sticky top-0 z-10 md:hidden pl-1 pt-1 sm:pl-3 sm:pt-3 bg-gray-50">
          <button
            className="-ml-0.5 -mt-0.5 h-12 w-12 inline-flex items-center justify-center rounded-md text-gray-500 hover:text-gray-900 focus:outline-none focus:ring-2 focus:ring-inset focus:ring-indigo-500"
            onClick={() => setSidebarOpen(true)}
          >
            <svg className="h-6 w-6" fill="none" stroke="currentColor" viewBox="0 0 24 24">
              <path strokeLinecap="round" strokeLinejoin="round" strokeWidth={2} d="M4 6h16M4 12h16M4 18h16" />
            </svg>
          </button>
        </div>

        {/* Header */}
        <header className="bg-white shadow-sm">
          <div className="max-w-7xl mx-auto px-4 sm:px-6 lg:px-8">
            <div className="flex justify-between items-center py-6">
              <div className="flex items-center">
                <h2 className="text-2xl font-bold leading-7 text-gray-900 sm:truncate">
                  {navigation.find(item => pathname === item.href)?.name || (isAdmin ? 'Admin Dashboard' : 'BLGU Dashboard')}
                </h2>
              </div>
              <div className="flex items-center space-x-4">
                {/* Notifications */}
                <button className="bg-white p-1 rounded-full text-gray-400 hover:text-gray-500 focus:outline-none focus:ring-2 focus:ring-offset-2 focus:ring-indigo-500">
                  <svg className="h-6 w-6" fill="none" stroke="currentColor" viewBox="0 0 24 24">
                    <path strokeLinecap="round" strokeLinejoin="round" strokeWidth={2} d="M15 17h5l-5-5V9a6 6 0 10-12 0v3l-5 5h5m5 0v1a3 3 0 11-6 0v-1m6 0H9" />
                  </svg>
                </button>
                
                {/* Profile dropdown */}
                <div className="relative">
                  <button 
                    className="bg-white rounded-full flex text-sm focus:outline-none focus:ring-2 focus:ring-offset-2 focus:ring-indigo-500"
                    onClick={() => setProfileDropdownOpen(!profileDropdownOpen)}
                  >
                    <div className="h-8 w-8 rounded-full bg-gray-300 flex items-center justify-center">
                      <svg className="h-5 w-5 text-gray-600" fill="none" stroke="currentColor" viewBox="0 0 24 24">
                        <path strokeLinecap="round" strokeLinejoin="round" strokeWidth={2} d="M16 7a4 4 0 11-8 0 4 4 0 018 0zM12 14a7 7 0 00-7 7h14a7 7 0 00-7-7z" />
                      </svg>
                    </div>
                  </button>
                  
                  {/* Profile dropdown menu */}
                  {profileDropdownOpen && (
                    <div className="absolute right-0 mt-2 w-80 bg-white rounded-md shadow-lg ring-1 ring-black ring-opacity-5 z-50">
                      <div className="py-1">
                        <UserNav />
                      </div>
                    </div>
                  )}
                </div>
              </div>
            </div>
          </div>
        </header>

        {/* Page content */}
        <main className="flex-1 relative overflow-y-auto focus:outline-none">
          <div className="py-6">
            <div className="max-w-7xl mx-auto px-4 sm:px-6 lg:px-8">
              {children}
            </div>
          </div>
        </main>
      </div>
      
      {/* Click outside to close dropdown */}
      {profileDropdownOpen && (
        <div 
          className="fixed inset-0 z-40" 
          onClick={() => setProfileDropdownOpen(false)}
        />
      )}
    </div>
  );
} <|MERGE_RESOLUTION|>--- conflicted
+++ resolved
@@ -58,7 +58,6 @@
 }) {
   const pathname = usePathname();
   const router = useRouter();
-<<<<<<< HEAD
   const { isAuthenticated, user } = useAuthStore();
   const [sidebarOpen, setSidebarOpen] = useState(false);
   const [profileDropdownOpen, setProfileDropdownOpen] = useState(false);
@@ -66,13 +65,6 @@
   // Determine navigation based on user role
   const isAdmin = user?.role === 'SUPERADMIN' || user?.role === 'MLGOO_DILG';
   const navigation = isAdmin ? adminNavigation : blguNavigation;
-
-=======
-  const { isAuthenticated } = useAuthStore();
-  const [sidebarOpen, setSidebarOpen] = useState(false);
-  const [profileDropdownOpen, setProfileDropdownOpen] = useState(false);
-
->>>>>>> 373aa6ea
   // Redirect unauthenticated users to login
   useEffect(() => {
     if (!isAuthenticated) {
@@ -80,7 +72,6 @@
     }
   }, [isAuthenticated, router]);
 
-<<<<<<< HEAD
   // Redirect users to appropriate dashboard based on role
   useEffect(() => {
     if (isAuthenticated && user) {
@@ -112,9 +103,6 @@
       }
     }
   }, [isAuthenticated, user, pathname, router]);
-
-=======
->>>>>>> 373aa6ea
   // Show loading if not authenticated
   if (!isAuthenticated) {
     return (
