--- conflicted
+++ resolved
@@ -60,11 +60,9 @@
 }) {
   const pathname = usePathname();
   const router = useRouter();
-<<<<<<< HEAD
+
   const { isAuthenticated, user, mustChangePassword } = useAuthStore();
-=======
-  const { isAuthenticated, user } = useAuthStore();
->>>>>>> 78edc7f2
+
   const [sidebarOpen, setSidebarOpen] = useState(false);
   const [profileDropdownOpen, setProfileDropdownOpen] = useState(false);
 
@@ -79,7 +77,6 @@
     }
   }, [isAuthenticated, router]);
 
-<<<<<<< HEAD
   // Redirect users to change password if required
   useEffect(() => {
     if (isAuthenticated && user && mustChangePassword && pathname !== '/change-password') {
@@ -91,11 +88,6 @@
   // Redirect users to appropriate dashboard based on role
   useEffect(() => {
     if (isAuthenticated && user && !mustChangePassword) {
-=======
-  // Redirect users to appropriate dashboard based on role
-  useEffect(() => {
-    if (isAuthenticated && user) {
->>>>>>> 78edc7f2
       const isAdmin = user.role === 'SUPERADMIN' || user.role === 'MLGOO_DILG';
       const currentPath = pathname;
       
@@ -123,11 +115,7 @@
         }
       }
     }
-<<<<<<< HEAD
   }, [isAuthenticated, user, mustChangePassword, pathname, router]);
-=======
-  }, [isAuthenticated, user, pathname, router]);
->>>>>>> 78edc7f2
 
   // Show loading if not authenticated
   if (!isAuthenticated) {
