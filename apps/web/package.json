--- conflicted
+++ resolved
@@ -9,19 +9,13 @@
     "lint": "next lint"
   },
   "dependencies": {
-    "@hookform/resolvers": "^5.2.1",
-<<<<<<< HEAD
+    "@hookform/resolvers": "^5.2.1",t
     "@radix-ui/react-accordion": "^1.2.11",
-=======
->>>>>>> db532294
     "@radix-ui/react-alert-dialog": "^1.1.14",
     "@radix-ui/react-dialog": "^1.1.14",
     "@radix-ui/react-label": "^2.1.7",
     "@radix-ui/react-progress": "^1.1.7",
-<<<<<<< HEAD
     "@radix-ui/react-radio-group": "^1.3.7",
-=======
->>>>>>> db532294
     "@radix-ui/react-select": "^2.2.5",
     "@radix-ui/react-slot": "^1.2.3",
     "@radix-ui/react-tabs": "^1.1.12",
