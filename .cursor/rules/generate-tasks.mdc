--- conflicted
+++ resolved
@@ -1,8 +1,11 @@
 ---
+description: Guides the AI in creating a detailed, three-tier task list for a feature from a PRD with explicit PRD traceability and tech-stack alignment.
 description: Guides the AI in creating a detailed, three-tier task list for a feature from a PRD with explicit PRD traceability and tech-stack alignment.
 globs: ["docs/prds/prd-*.md"]
 alwaysApply: false
 ---
+
+# Rule: Generating a Three-Tier Feature Task List from a PRD
 
 # Rule: Generating a Three-Tier Feature Task List from a PRD
 
@@ -17,7 +20,6 @@
 - **Frontend:** Next.js with App Router, TypeScript, Tailwind CSS, shadcn/ui (component library), and TanStack Query (server state). Located in `apps/web`.
 - **Shared Code:** Auto-generated API client and TypeScript types via Orval from the backend's OpenAPI spec. Located in `packages/shared`.
 - **Testing:** Pytest for backend unit/integration tests; Vitest/React Testing Library for frontend component tests.
-<<<<<<< HEAD
 
 ## Adherence to Project-Wide Rules
 
@@ -30,13 +32,15 @@
 - **Testing:** Our overall approach to writing tests (`@testing.mdc`).
 
 Consulting these rules is essential for creating tasks that are consistent with our codebase.
-=======
->>>>>>> 8b9260e3
 
 ## Output
 
 - **Format:** Markdown (`.md`)
 - **Location:** `/tasks/`
+- **Filename:** `tasks-[prd-file-name].md`
+
+## Three-Tier Process
+
 - **Filename:** `tasks-[prd-file-name].md`
 
 ## Three-Tier Process
@@ -49,14 +53,30 @@
 6.  **Phase 3: Generate Atomic Tasks** - Create granular, file-specific tasks with explicit acceptance criteria
 7.  **PRD Traceability Mapping** - Create explicit mapping between PRD requirements and tasks
 8.  **Save Task List** - Save with complete three-tier structure
+9.  **Receive PRD Reference:** User points to a specific PRD file
+10. **Analyze PRD:** Read and map functional requirements to implementation domains
+11. **Phase 1: Generate Epic Tasks** - Create file with high-level epics (3-5 epics) directly mapped to PRD functional requirements
+12. **Wait for Confirmation:** Pause for user approval with "Go"
+13. **Phase 2: Generate Story Tasks** - Break epics into tech-stack specific implementation areas (Frontend, API, Database, etc.)
+14. **Phase 3: Generate Atomic Tasks** - Create granular, file-specific tasks with explicit acceptance criteria
+15. **PRD Traceability Mapping** - Create explicit mapping between PRD requirements and tasks
+16. **Save Task List** - Save with complete three-tier structure
 
 ## Output Format
 
 The generated task list _must_ follow this three-tier structure:
+The generated task list _must_ follow this three-tier structure:
 
 ```markdown
 ## PRD Traceability Matrix
-<<<<<<< HEAD
+
+Map each functional requirement to specific tasks:
+
+- **FR-01** User Registration → Epic 1.0
+- **FR-02** Email Verification → Epic 2.0
+- **FR-03** Profile Management → Epic 3.0
+
+## PRD Traceability Matrix
 
 Map each functional requirement to specific tasks:
 
@@ -67,17 +87,24 @@
 ## Relevant Files
 
 A user registration feature would involve these files:
-=======
 
-Map each functional requirement to specific tasks:
+- **Backend Model:** `apps/api/app/db/models/user.py`
+- **Backend Schema:** `apps/api/app/schemas/user.py`
+- **Backend Service:** `apps/api/app/services/user_service.py`
+- **Backend API Route:** `apps/api/app/api/v1/users.py`
+- **Database Migration:** `apps/api/alembic/versions/xxxxxxxxxxxx_add_user_registration_fields.py`
+- **Frontend Page:** `apps/web/src/app/(auth)/register/page.tsx`
+- **Frontend Component:** `apps/web/src/components/features/auth/RegisterForm.tsx`
+- **Frontend Hook:** `apps/web/src/hooks/useUsers.ts`
+- **Shared Types:** `packages/shared/src/generated/schemas/users/index.ts` (auto-generated)
 
-- **FR-01** User Registration → Epic 1.0
-- **FR-02** Email Verification → Epic 2.0
-- **FR-03** Profile Management → Epic 3.0
+### Testing Notes
 
-## Relevant Files
-
-A user registration feature would involve these files:
+- **Backend Testing:** Place Pytest tests in `apps/api/tests/`. Test services and API endpoints separately.
+- **Frontend Testing:** Place component tests alongside the component (e.g., `RegisterForm.test.tsx`). Use Vitest and React Testing Library.
+- **Type Safety:** Import auto-generated types from `@vantage/shared` to ensure frontend and backend are in sync.
+- **Run Tests:** Use `pnpm test` from the root, which will run tests for all workspaces.
+  A user registration feature would involve these files:
 
 - **Backend Model:** `apps/api/app/db/models/user.py`
 - **Backend Schema:** `apps/api/app/schemas/user.py`
@@ -116,150 +143,5 @@
     - [ ] **1.1.3 Atomic:** Implement `create_user` method in `user_service`.
       - **Files:** `apps/api/app/services/user_service.py`
       - **Dependencies:** 1.1.1, 1.1.2. `core.security.get_password_hash` utility.
-      - **Acceptance:** Service method accepts a `UserCreate` schema, hashes the password, creates a new `User` model instance, and saves it to the database.
-      - **Tech:** SQLAlchemy session, Passlib for hashing.
-    - [ ] **1.1.4 Atomic:** Create user registration endpoint.
-      - **Files:** `apps/api/app/api/v1/users.py`
-      - **Dependencies:** 1.1.3
-      - **Acceptance:** A `POST /api/v1/users/` endpoint accepts `UserCreate` data, calls `user_service.create_user`, and returns the newly created user (using a `User` response schema). Handles duplicate email errors.
-      - **Tech:** FastAPI APIRouter, dependency injection for DB session and services.
-  - [ ] **1.2 Story: Database Migration**
-    - [ ] **1.2.1 Atomic:** Generate and apply Alembic migration for User model changes.
-      - **Files:** `apps/api/alembic/versions/`
-      - **Dependencies:** 1.1.1
-      - **Acceptance:** An Alembic migration script is generated and successfully applied to the database, creating the necessary schema changes.
-      - **Tech:** `alembic revision --autogenerate`, `alembic upgrade head`.
-  - [ ] **1.3 Story: Frontend Registration Interface**
-    - [ ] **1.3.1 Atomic:** Create `RegisterForm.tsx` component.
-      - **Files:** `apps/web/src/components/features/auth/RegisterForm.tsx`
-      - **Dependencies:** `shadcn/ui` components (`Input`, `Button`, `Form`).
-      - **Acceptance:** Form includes fields for full name, email, and password. Uses `react-hook-form` for state management and validation. Displays validation errors.
-      - **Tech:** React, TypeScript, `react-hook-form`, `zod` for validation, `shadcn/ui`.
-    - [ ] **1.3.2 Atomic:** Create `useRegisterUser` mutation hook.
-      - **Files:** `apps/web/src/hooks/useUsers.ts`
-      - **Dependencies:** `packages/shared` for API client functions.
-      - **Acceptance:** A `useMutation` hook is created that calls the generated `users.usersCreateUser` API client function. It handles success and error states.
-      - **Tech:** `@tanstack/react-query`, generated Orval client.
-    - [ ] **1.3.3 Atomic:** Build registration page at `/register` route.
-      - **Files:** `apps/web/src/app/(auth)/register/page.tsx`
-      - **Dependencies:** 1.3.1, 1.3.2
-      - **Acceptance:** Page renders the `RegisterForm`, uses the `useRegisterUser` hook for submission, and redirects to the login page on successful registration.
-      - **Tech:** Next.js App Router, Server/Client components.
-
-- [ ] **2.0 Epic: Email Verification System** _(FR-02)_
-  - [ ] **2.1 Story: Verification Email Logic**
-    - [ ] **2.1.1 Atomic:** [Detailed atomic task...]
-  - [ ] **2.2 Story: Verification UI Components**
-    - [ ] **2.2.1 Atomic:** [Detailed atomic task...]
-
-## Task Specificity Requirements
-
-### Epic Tasks (1.0, 2.0, 3.0...)
-
-- **Scope:** Maps 1:1 with PRD functional requirements
-- **Purpose:** High-level feature boundaries
-- **Duration:** Multiple days to weeks
-- **Example:** "User Authentication System" covering registration, login, logout
-
-### Story Tasks (1.1, 1.2, 2.1, 2.2...)
-
-- **Scope:** Tech-stack specific implementation domains
-- **Purpose:** Logical grouping of related atomic tasks
-- **Duration:** 1-3 days
-- **Categories:** Frontend Components, API Endpoints, Database Schema, Utilities, Testing
-- **Example:** "Frontend Registration Interface" containing all UI components for registration
-
-### Atomic Tasks (1.1.1, 1.1.2, 1.2.1...)
-
-- **Scope:** Single file or specific functionality
-- **Purpose:** Immediately actionable work items
-- **Duration:** 2-8 hours
-- **Requirements:**
-  - **Files:** Exact file paths to create/modify
-  - **Dependencies:** What must be complete first
-  - **Acceptance:** Specific, testable completion criteria
-  - **Tech:** Specific technologies and patterns to use
-
-## Quality Gates
-
-### Epic Review Checklist
-
-- [ ] All PRD functional requirements are covered
-- [ ] No functional requirement spans multiple epics
-- [ ] Epic titles clearly indicate the feature boundary
-
-### Story Review Checklist
-
-- [ ] Stories align with project's tech stack
-- [ ] Each story represents a cohesive implementation domain
-- [ ] Dependencies between stories are clearly identified
-- [ ] Stories can be worked on by different developers simultaneously
-
-### Atomic Review Checklist
-
-- [ ] Task can be completed by a junior developer in 2-8 hours
-- [ ] Specific file paths are provided
-- [ ] Acceptance criteria are testable and specific
-- [ ] Tech requirements specify exact tools/patterns from our stack
-- [ ] Dependencies are clearly stated
->>>>>>> 8b9260e3
-
-- **Backend Model:** `apps/api/app/db/models/user.py`
-- **Backend Schema:** `apps/api/app/schemas/user.py`
-- **Backend Service:** `apps/api/app/services/user_service.py`
-- **Backend API Route:** `apps/api/app/api/v1/users.py`
-- **Database Migration:** `apps/api/alembic/versions/xxxxxxxxxxxx_add_user_registration_fields.py`
-- **Frontend Page:** `apps/web/src/app/(auth)/register/page.tsx`
-- **Frontend Component:** `apps/web/src/components/features/auth/RegisterForm.tsx`
-- **Frontend Hook:** `apps/web/src/hooks/useUsers.ts`
-- **Shared Types:** `packages/shared/src/generated/schemas/users/index.ts` (auto-generated)
-
-<<<<<<< HEAD
-### Testing Notes
-=======
-**Three-Phase Generation:**
-
-1. **Phase 1:** Generate epics only, wait for "Go" confirmation
-2. **Phase 2:** Generate stories for each epic, wait for "Go" confirmation
-3. **Phase 3:** Generate atomic tasks for each story
-
-This staged approach ensures alignment at each level before adding complexity.
->>>>>>> 8b9260e3
-
-- **Backend Testing:** Place Pytest tests in `apps/api/tests/`. Test services and API endpoints separately.
-- **Frontend Testing:** Place component tests alongside the component (e.g., `RegisterForm.test.tsx`). Use Vitest and React Testing Library.
-- **Type Safety:** Import auto-generated types from `@vantage/shared` to ensure frontend and backend are in sync.
-- **Run Tests:** Use `pnpm test` from the root, which will run tests for all workspaces.
-
-<<<<<<< HEAD
-## Tasks
-
-### Three-Tier Structure: Epic → Story → Atomic
-
-- [ ] **1.0 Epic: User Registration System** _(FR-01)_
-
-  - [ ] **1.1 Story: Backend Registration API**
-    - [ ] **1.1.1 Atomic:** Update `User` model with `hashed_password`.
-      - **Files:** `apps/api/app/db/models/user.py`
-      - **Dependencies:** None
-      - **Acceptance:** `User` model in SQLAlchemy includes a `hashed_password` string field.
-      - **Tech:** SQLAlchemy ORM model definition.
-    - [ ] **1.1.2 Atomic:** Create `UserCreate` Pydantic schema.
-      - **Files:** `apps/api/app/schemas/user.py`
-      - **Dependencies:** None
-      - **Acceptance:** Schema includes `email`, `password` (plain text for input), `full_name`.
-      - **Tech:** Pydantic `BaseModel`.
-    - [ ] **1.1.3 Atomic:** Implement `create_user` method in `user_service`.
-      - **Files:** `apps/api/app/services/user_service.py`
-      - **Dependencies:** 1.1.1, 1.1.2. `core.security.get_password_hash` utility.
       - **Acceptance:** Service method accepts a `UserCreate`
-=======
-Assume the primary reader is a **junior developer** who needs:
-
-- Explicit file paths and structures
-- Clear acceptance criteria for each task
-- Specific tech stack guidance
-- Obvious dependency ordering
-- Testable completion conditions
->>>>>>> 8b9260e3
 ```