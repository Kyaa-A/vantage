--- conflicted
+++ resolved
@@ -189,6 +189,9 @@
       '@testing-library/user-event':
         specifier: ^14.6.1
         version: 14.6.1(@testing-library/dom@10.4.1)
+      '@types/jsdom':
+        specifier: ^21.1.7
+        version: 21.1.7
       '@types/leaflet':
         specifier: ^1.9.21
         version: 1.9.21
@@ -214,13 +217,8 @@
         specifier: ^20.0.10
         version: 20.0.10
       jsdom:
-<<<<<<< HEAD
         specifier: ^27.1.0
         version: 27.1.0
-=======
-        specifier: ^25.0.1
-        version: 25.0.1(canvas@2.11.2)
->>>>>>> 79afdbb9
       tailwindcss:
         specifier: ^4
         version: 4.1.10
@@ -231,13 +229,8 @@
         specifier: ^5
         version: 5.8.3
       vitest:
-<<<<<<< HEAD
         specifier: ^4.0.6
         version: 4.0.6(@types/node@20.19.0)(happy-dom@20.0.10)(jiti@2.4.2)(jsdom@27.1.0)(lightningcss@1.30.1)(yaml@2.8.0)
-=======
-        specifier: ^2.1.4
-        version: 2.1.9(@types/node@20.19.0)(jsdom@25.0.1(canvas@2.11.2))(lightningcss@1.30.1)
->>>>>>> 79afdbb9
 
   packages/shared:
     devDependencies:
@@ -1415,13 +1408,25 @@
   '@radix-ui/rect@1.1.1':
     resolution: {integrity: sha512-HPwpGIzkl28mWyZqG52jiqDJ12waP11Pa1lGoiyUkIEuMLBP0oeK/C89esbXrxsky5we7dfd8U58nm0SgAWpVw==}
 
-<<<<<<< HEAD
   '@react-leaflet/core@3.0.0':
     resolution: {integrity: sha512-3EWmekh4Nz+pGcr+xjf0KNyYfC3U2JjnkWsh0zcqaexYqmmB5ZhH37kz41JXGmKzpaMZCnPofBBm64i+YrEvGQ==}
     peerDependencies:
       leaflet: ^1.9.0
       react: ^19.0.0
       react-dom: ^19.0.0
+
+  '@react-pdf-viewer/core@3.12.0':
+    resolution: {integrity: sha512-8MsdlQJ4jaw3GT+zpCHS33nwnvzpY0ED6DEahZg9WngG++A5RMhk8LSlxdHelwaFFHFiXBjmOaj2Kpxh50VQRg==}
+    peerDependencies:
+      pdfjs-dist: ^2.16.105 || ^3.0.279
+      react: '>=16.8.0'
+      react-dom: '>=16.8.0'
+
+  '@react-pdf-viewer/highlight@3.12.0':
+    resolution: {integrity: sha512-UxdnvnvTjikugOUEj/RIeJm3Lm93aVu+Xr0jMa7d+wrZlHh5b7wTd+FeI6gNk9wdJDrB70oHiCzn6MTbepkc5g==}
+    peerDependencies:
+      react: '>=16.8.0'
+      react-dom: '>=16.8.0'
 
   '@reduxjs/toolkit@2.9.2':
     resolution: {integrity: sha512-ZAYu/NXkl/OhqTz7rfPaAhY0+e8Fr15jqNxte/2exKUxvHyQ/hcqmdekiN1f+Lcw3pE+34FCgX+26zcUE3duCg==}
@@ -1436,20 +1441,6 @@
 
   '@rolldown/pluginutils@1.0.0-beta.43':
     resolution: {integrity: sha512-5Uxg7fQUCmfhax7FJke2+8B6cqgeUJUD9o2uXIKXhD+mG0mL6NObmVoi9wXEU1tY89mZKgAYA6fTbftx3q2ZPQ==}
-=======
-  '@react-pdf-viewer/core@3.12.0':
-    resolution: {integrity: sha512-8MsdlQJ4jaw3GT+zpCHS33nwnvzpY0ED6DEahZg9WngG++A5RMhk8LSlxdHelwaFFHFiXBjmOaj2Kpxh50VQRg==}
-    peerDependencies:
-      pdfjs-dist: ^2.16.105 || ^3.0.279
-      react: '>=16.8.0'
-      react-dom: '>=16.8.0'
-
-  '@react-pdf-viewer/highlight@3.12.0':
-    resolution: {integrity: sha512-UxdnvnvTjikugOUEj/RIeJm3Lm93aVu+Xr0jMa7d+wrZlHh5b7wTd+FeI6gNk9wdJDrB70oHiCzn6MTbepkc5g==}
-    peerDependencies:
-      react: '>=16.8.0'
-      react-dom: '>=16.8.0'
->>>>>>> 79afdbb9
 
   '@rollup/rollup-android-arm-eabi@4.52.5':
     resolution: {integrity: sha512-8c1vW4ocv3UOMp9K+gToY5zL2XiiVw3k7f1ksf4yO1FlDFQ1C2u72iACFnSOceJFsWskc2WZNqeRhFRPzv+wtQ==}
@@ -1897,6 +1888,9 @@
   '@types/hast@3.0.4':
     resolution: {integrity: sha512-WPs+bbQw5aCj+x6laNGWLH3wviHtoCv/P3+otBhbOhJgG8qtpdAMlTCxLtsTWA7LH1Oh/bFCHsBn0TPS5m30EQ==}
 
+  '@types/jsdom@21.1.7':
+    resolution: {integrity: sha512-yOriVnggzrnQ3a9OKOCxaVuSug3w3/SbOj5i7VwXWZEyUNl3bLF9V3MfxGbZKuwqJOQyRfqXyROBB1CoZLFWzA==}
+
   '@types/json-schema@7.0.15':
     resolution: {integrity: sha512-5+fP8P8MFNC+AyZCDxrB2pkZFPGzqQWUzpSeuuVLvm8VMcorNYavBqoFcxK8bQz4Qsbn4oUEEem4wDLfcysGHA==}
 
@@ -1928,6 +1922,9 @@
 
   '@types/react@19.1.8':
     resolution: {integrity: sha512-AwAfQ2Wa5bCx9WP8nZL2uMZWod7J7/JSplxbTmBQ5ms6QpqNYm672H0Vu9ZVKVngQ+ii4R/byguVEUZQyeg44g==}
+
+  '@types/tough-cookie@4.0.5':
+    resolution: {integrity: sha512-/Ad8+nIOV7Rl++6f1BdKxFSMgmoqEoYbHRpPcx3JEfv8VRsQe9Z4mCXeJBzxs7mbHY/XOZZuXlRNfhpVPbs6ZA==}
 
   '@types/trusted-types@2.0.7':
     resolution: {integrity: sha512-ScaPdn1dQczgbl0QFTeTOmVHFULt394XJgOQNoyVhZ6r2vLnMLJfBPd53SB52T/3G36VI1/g2MZaX0cwDuXsfw==}
@@ -2372,9 +2369,12 @@
   caniuse-lite@1.0.30001723:
     resolution: {integrity: sha512-1R/elMjtehrFejxwmexeXAtae5UO9iSyFn6G/I806CYC/BLyyBk1EPhrKBkWhy6wM6Xnm47dSJQec+tLJ39WHw==}
 
-<<<<<<< HEAD
   caniuse-lite@1.0.30001753:
     resolution: {integrity: sha512-Bj5H35MD/ebaOV4iDLqPEtiliTN29qkGtEHCwawWn4cYm+bPJM2NsaP30vtZcnERClMzp52J4+aw2UNbK4o+zw==}
+
+  canvas@2.11.2:
+    resolution: {integrity: sha512-ItanGBMrmRV7Py2Z+Xhs7cT+FNt5K0vPL4p9EZ/UX/Mu7hFbkxSjKF2KVtPwX7UYWp7dRKnrTvReflgrItJbdw==}
+    engines: {node: '>=6'}
 
   canvg@3.0.11:
     resolution: {integrity: sha512-5ON+q7jCTgMp9cjpu4Jo6XbvfYwSB2Ow3kzHKfIyJfaCAOHLbdKPQqGKgfED/R5B+3TFFfe8pegYA+b423SRyA==}
@@ -2382,14 +2382,6 @@
 
   chai@6.2.0:
     resolution: {integrity: sha512-aUTnJc/JipRzJrNADXVvpVqi6CO0dn3nx4EVPxijri+fj3LUUDyZQOgVeW54Ob3Y1Xh9Iz8f+CgaCl8v0mn9bA==}
-=======
-  canvas@2.11.2:
-    resolution: {integrity: sha512-ItanGBMrmRV7Py2Z+Xhs7cT+FNt5K0vPL4p9EZ/UX/Mu7hFbkxSjKF2KVtPwX7UYWp7dRKnrTvReflgrItJbdw==}
-    engines: {node: '>=6'}
-
-  chai@5.3.3:
-    resolution: {integrity: sha512-4zNhdJD/iOjSH0A05ea+Ke6MU5mmpQcbQsSOkgdaUMJ9zTlDTD/GYlwohmIE2u0gaxHYiVHEn1Fw9mZ/ktJWgw==}
->>>>>>> 79afdbb9
     engines: {node: '>=18'}
 
   chainsaw@0.1.0:
@@ -2457,16 +2449,14 @@
   concat-map@0.0.1:
     resolution: {integrity: sha512-/Srv4dswyQNBfohGpz9o6Yb3Gz3SrUDqBH5rTuhGR7ahtlbYKnVxw2bCFMRljaA7EXHaXZ8wsHdodFvbkhKmqg==}
 
-<<<<<<< HEAD
+  console-control-strings@1.1.0:
+    resolution: {integrity: sha512-ty/fTekppD2fIwRvnZAVdeOiGd1c7YXEixbgJTNzqcxJWKQnjJ/V1bNEEE6hygpM3WjwHFUVK6HTjWSzV4a8sQ==}
+
   convert-source-map@2.0.0:
     resolution: {integrity: sha512-Kvp459HrV2FEJ1CAsi1Ku+MY3kasH19TFykTz2xWmMeq6bk2NU3XXvfJ+Q61m0xktWwt+1HSYf3JZsTms3aRJg==}
 
   core-js@3.46.0:
     resolution: {integrity: sha512-vDMm9B0xnqqZ8uSBpZ8sNtRtOdmfShrvT6h2TuQGLs0Is+cR0DYbj/KWP6ALVNbWPpqA/qPLoOuppJN07humpA==}
-=======
-  console-control-strings@1.1.0:
-    resolution: {integrity: sha512-ty/fTekppD2fIwRvnZAVdeOiGd1c7YXEixbgJTNzqcxJWKQnjJ/V1bNEEE6hygpM3WjwHFUVK6HTjWSzV4a8sQ==}
->>>>>>> 79afdbb9
 
   core-util-is@1.0.3:
     resolution: {integrity: sha512-ZQBvi1DcpJ4GDqanjucZ2Hj3wEO5pZDS89BWbkcrvdxksJorwUDDZamX9ldFkp9aw2lmBDLgkObEA4DWNJ9FYQ==}
@@ -2593,17 +2583,10 @@
   decimal.js@10.6.0:
     resolution: {integrity: sha512-YpgQiITW3JXGntzdUmyUR1V812Hn8T1YVXhCu+wO3OpS4eU9l4YdD3qjyiKdV6mvV29zapkMeD390UVEf2lkUg==}
 
-<<<<<<< HEAD
-=======
   decompress-response@4.2.1:
     resolution: {integrity: sha512-jOSne2qbyE+/r8G1VU+G/82LBs2Fs4LAsTiLSHOCOMZQl2OKZ6i8i4IyHemTe+/yIXOtTcRQMzPcgyhoFlqPkw==}
     engines: {node: '>=8'}
 
-  deep-eql@5.0.2:
-    resolution: {integrity: sha512-h5k/5U50IJJFpzfL6nO9jaaumfjO/f2NjK/oYB2Djzm4p9L+3T9qWpZqZ2hAbLPuuYq9wrU08WQyBTL5GbPk5Q==}
-    engines: {node: '>=6'}
-
->>>>>>> 79afdbb9
   deep-is@0.1.4:
     resolution: {integrity: sha512-oIPzksmTg4/MriiaYGO+okXDT7ztn/w3Eptv/+gSIdMdKsJo0u4CfYNFJPy+4SKMuCqGw2wxnA+URMg3t8a/bQ==}
 
@@ -3006,16 +2989,14 @@
   functions-have-names@1.2.3:
     resolution: {integrity: sha512-xckBUXyTIqT97tq2x2AMb+g163b5JFysYk0x4qxNFwbfQkmNZoiRHb6sPzI9/QV33WeuvVYBUIiD4NzNIyqaRQ==}
 
-<<<<<<< HEAD
-  gensync@1.0.0-beta.2:
-    resolution: {integrity: sha512-3hN7NaskYvMDLQY55gnW3NQ+mesEAepTqlg+VEbj7zzqEMBVNhzcGYYeqFo/TlYz6eQiFcp1HcsCZO+nGgS8zg==}
-    engines: {node: '>=6.9.0'}
-=======
   gauge@3.0.2:
     resolution: {integrity: sha512-+5J6MS/5XksCuXq++uFRsnUd7Ovu1XenbeuIuNRJxYWjgQbPuFhT14lAvsWfqfAmnwluf1OwMjz39HjfLPci0Q==}
     engines: {node: '>=10'}
     deprecated: This package is no longer supported.
->>>>>>> 79afdbb9
+
+  gensync@1.0.0-beta.2:
+    resolution: {integrity: sha512-3hN7NaskYvMDLQY55gnW3NQ+mesEAepTqlg+VEbj7zzqEMBVNhzcGYYeqFo/TlYz6eQiFcp1HcsCZO+nGgS8zg==}
+    engines: {node: '>=6.9.0'}
 
   get-caller-file@2.0.5:
     resolution: {integrity: sha512-DyFP3BM/3YHTQOCUL/w0OZHR0lpKeGrxotcHWcqNEdnltqFwXVfhEBQ94eIo34AfQpo0rGki4cyIiftY06h2Fg==}
@@ -3552,14 +3533,12 @@
   magic-string@0.30.17:
     resolution: {integrity: sha512-sNPKHvyjVf7gyjwS4xGTaW/mCnF8wnjtifKBEhxfZ7E/S8tQ0rssrwGNn6q8JH/ohItJfSQp9mBtQYuTlH5QnA==}
 
-<<<<<<< HEAD
   magic-string@0.30.21:
     resolution: {integrity: sha512-vd2F4YUyEXKGcLHoq+TEyCjxueSeHnFxyyjNp80yg0XV4vUhnDer/lvvlqM/arB5bXQN5K2/3oinyCRyx8T2CQ==}
-=======
+
   make-dir@3.1.0:
     resolution: {integrity: sha512-g3FeP20LNwhALb/6Cz6Dd4F2ngze0jz7tbzrD2wAV+o9FeNHe4rL+yK2md0J/fiSf1sa1ADhXqi5+oVwOM/eGw==}
     engines: {node: '>=8'}
->>>>>>> 79afdbb9
 
   markdown-it@14.1.0:
     resolution: {integrity: sha512-a54IwgWPaeBCAAsv13YgmALOF1elABB08FxO9i+r4VFk5Vl4pKokRPeX8u5TCgSsPi6ec1otfLjdOpVcgbpshg==}
@@ -3720,30 +3699,22 @@
   node-readfiles@0.2.0:
     resolution: {integrity: sha512-SU00ZarexNlE4Rjdm83vglt5Y9yiQ+XI1XpflWlb7q7UTN1JUItm69xMeiQCTxtTfnzt+83T8Cx+vI2ED++VDA==}
 
-<<<<<<< HEAD
   node-releases@2.0.27:
     resolution: {integrity: sha512-nmh3lCkYZ3grZvqcCH+fjmQ7X+H0OeZgP40OierEaAptX4XofMh5kwNbWh7lBduUzCcV/8kZ+NDLCwm2iorIlA==}
-=======
+
   nopt@5.0.0:
     resolution: {integrity: sha512-Tbj67rffqceeLpcRXrT7vKAN8CwfPeIBgM7E6iBkmKLV7bEMwpGgYLGv0jACUsECaa/vuxP0IjEont6umdMgtQ==}
     engines: {node: '>=6'}
     hasBin: true
->>>>>>> 79afdbb9
 
   npm-run-path@4.0.1:
     resolution: {integrity: sha512-S48WzZW777zhNIrn7gxOlISNAqi9ZC/uQFnRdbeIHhZhCA6UqpkOT8T1G7BvfdgP4Er8gF4sUbaS0i7QvIfCWw==}
     engines: {node: '>=8'}
 
-<<<<<<< HEAD
-=======
   npmlog@5.0.1:
     resolution: {integrity: sha512-AqZtDUWOMKs1G/8lwylVjrdYgqA4d9nu8hc+0gzRxlDb1I10+FHBGMXs6aiQHFdCUUlqH99MUMuLfzWDNDtfxw==}
     deprecated: This package is no longer supported.
 
-  nwsapi@2.2.22:
-    resolution: {integrity: sha512-ujSMe1OWVn55euT1ihwCI1ZcAaAU3nxUiDwfDQldc51ZXaB9m2AyOn6/jh1BLe2t/G8xd6uKG1UBF2aZJeg2SQ==}
-
->>>>>>> 79afdbb9
   oas-kit-common@1.0.8:
     resolution: {integrity: sha512-pJTS2+T0oGIwgjGpw7sIRU8RQMcUoKCDWFLdBqKB2BNmGpbBMH2sdqAaOXUg8OzonZHU0L7vfJu1mJFEiYDWOQ==}
 
@@ -3835,6 +3806,9 @@
     resolution: {integrity: sha512-GQ2EWRpQV8/o+Aw8YqtfZZPfNRWZYkbidE9k5rpl/hC3vtHHBfGm2Ifi6qWV+coDGkrUKZAxE3Lot5kcsRlh+g==}
     engines: {node: '>=6'}
 
+  parse5@7.3.0:
+    resolution: {integrity: sha512-IInvU7fabl34qmi9gY8XOVxhYyMyuH2xUNpb2q8/Y+7552KlejkRvqvD19nMoUW/uQGGbqNpA6Tufu5FL5BZgw==}
+
   parse5@8.0.0:
     resolution: {integrity: sha512-9m4m5GSgXjL4AjumKzq1Fgfp3Z8rsvjRNbnkVwfu2ImRqE5D0LnY2QfDen18FSY9C573YU5XxSapdHZTZ2WolA==}
 
@@ -3857,24 +3831,19 @@
     resolution: {integrity: sha512-gDKb8aZMDeD/tZWs9P6+q0J9Mwkdl6xMV8TjnGP3qJVJ06bdMgkbBlLU8IdfOsIsFz2BW1rNVT3XuNEl8zPAvw==}
     engines: {node: '>=8'}
 
-<<<<<<< HEAD
-  pathe@2.0.3:
-    resolution: {integrity: sha512-WUjGcAqP1gQacoQe+OBJsFA7Ld4DyXuUIjZ5cc75cLHvJ7dtNsTugphxIADwspS+AraAUePCKrSVtPLFj/F88w==}
-=======
   path2d-polyfill@2.0.1:
     resolution: {integrity: sha512-ad/3bsalbbWhmBo0D6FZ4RNMwsLsPpL6gnvhuSaU5Vm7b06Kr5ubSltQQ0T7YKsiJQO+g22zJ4dJKNTXIyOXtA==}
     engines: {node: '>=8'}
 
-  pathe@1.1.2:
-    resolution: {integrity: sha512-whLdWMYL2TwI08hn8/ZqAbrVemu0LNaNNJZX73O6qaIdCTfXutsLhMkjdENX0qhsQ9uIimo4/aQOmXkoon2nDQ==}
->>>>>>> 79afdbb9
-
-  performance-now@2.1.0:
-    resolution: {integrity: sha512-7EAHlyLHI56VEIdK57uwHdHKIaAGbnXPiw0yWbarQZOKaKpvUIgW0jWRVLiatnM+XXlSwsanIBH/hzGMJulMow==}
+  pathe@2.0.3:
+    resolution: {integrity: sha512-WUjGcAqP1gQacoQe+OBJsFA7Ld4DyXuUIjZ5cc75cLHvJ7dtNsTugphxIADwspS+AraAUePCKrSVtPLFj/F88w==}
 
   pdfjs-dist@3.11.174:
     resolution: {integrity: sha512-TdTZPf1trZ8/UFu5Cx/GXB7GZM30LT+wWUNfsi6Bq8ePLnb+woNKtDymI2mxZYBpMbonNFqKmiz684DIfnd8dA==}
     engines: {node: '>=18'}
+
+  performance-now@2.1.0:
+    resolution: {integrity: sha512-7EAHlyLHI56VEIdK57uwHdHKIaAGbnXPiw0yWbarQZOKaKpvUIgW0jWRVLiatnM+XXlSwsanIBH/hzGMJulMow==}
 
   picocolors@1.1.1:
     resolution: {integrity: sha512-xceH2snhtb5M9liqDsmEw56le376mTZkEX/jEb/RxNFyegNul7eNslCXP9FDj/Lcu0X8KEyMceP2ntpaHrDEVA==}
@@ -4794,13 +4763,11 @@
     resolution: {integrity: sha512-0pfFzegeDWJHJIAmTLRP2DwHjdF5s7jo9tuztdQxAhINCdvS+3nGINqPd00AphqJR/0LhANUS6/+7SCb98YOfA==}
     engines: {node: '>=10'}
 
-<<<<<<< HEAD
   yallist@3.1.1:
     resolution: {integrity: sha512-a4UGQaWPH59mOXUYnAG2ewncQS4i4F43Tv3JoAM+s2VDAmS9NsK8GpDMLrCHPksFT7h3K6TOoUNn2pb7RoXx4g==}
-=======
+
   yallist@4.0.0:
     resolution: {integrity: sha512-3wdGidZyq5PB084XLES5TpOSRA3wjXAlIWMhum2kRcv/41Sn2emQ0dycQW4uZXLejwKvg6EsvbdlVL+FYEct7A==}
->>>>>>> 79afdbb9
 
   yallist@5.0.0:
     resolution: {integrity: sha512-YgvUTfwqyc7UXVMrB+SImsVYSmTS8X/tSrtdNZMImM+n7+QTriRXyXim0mBrTXNeqzVF0KWGgHPeiyViFFrNDw==}
@@ -6029,12 +5996,25 @@
 
   '@radix-ui/rect@1.1.1': {}
 
-<<<<<<< HEAD
   '@react-leaflet/core@3.0.0(leaflet@1.9.4)(react-dom@19.1.0(react@19.1.0))(react@19.1.0)':
     dependencies:
       leaflet: 1.9.4
       react: 19.1.0
       react-dom: 19.1.0(react@19.1.0)
+
+  '@react-pdf-viewer/core@3.12.0(pdfjs-dist@3.11.174)(react-dom@19.1.0(react@19.1.0))(react@19.1.0)':
+    dependencies:
+      pdfjs-dist: 3.11.174
+      react: 19.1.0
+      react-dom: 19.1.0(react@19.1.0)
+
+  '@react-pdf-viewer/highlight@3.12.0(pdfjs-dist@3.11.174)(react-dom@19.1.0(react@19.1.0))(react@19.1.0)':
+    dependencies:
+      '@react-pdf-viewer/core': 3.12.0(pdfjs-dist@3.11.174)(react-dom@19.1.0(react@19.1.0))(react@19.1.0)
+      react: 19.1.0
+      react-dom: 19.1.0(react@19.1.0)
+    transitivePeerDependencies:
+      - pdfjs-dist
 
   '@reduxjs/toolkit@2.9.2(react-redux@9.2.0(@types/react@19.1.8)(react@19.1.0)(redux@5.0.1))(react@19.1.0)':
     dependencies:
@@ -6049,21 +6029,6 @@
       react-redux: 9.2.0(@types/react@19.1.8)(react@19.1.0)(redux@5.0.1)
 
   '@rolldown/pluginutils@1.0.0-beta.43': {}
-=======
-  '@react-pdf-viewer/core@3.12.0(pdfjs-dist@3.11.174)(react-dom@19.1.0(react@19.1.0))(react@19.1.0)':
-    dependencies:
-      pdfjs-dist: 3.11.174
-      react: 19.1.0
-      react-dom: 19.1.0(react@19.1.0)
-
-  '@react-pdf-viewer/highlight@3.12.0(pdfjs-dist@3.11.174)(react-dom@19.1.0(react@19.1.0))(react@19.1.0)':
-    dependencies:
-      '@react-pdf-viewer/core': 3.12.0(pdfjs-dist@3.11.174)(react-dom@19.1.0(react@19.1.0))(react@19.1.0)
-      react: 19.1.0
-      react-dom: 19.1.0(react@19.1.0)
-    transitivePeerDependencies:
-      - pdfjs-dist
->>>>>>> 79afdbb9
 
   '@rollup/rollup-android-arm-eabi@4.52.5':
     optional: true
@@ -6575,6 +6540,12 @@
     dependencies:
       '@types/unist': 3.0.3
 
+  '@types/jsdom@21.1.7':
+    dependencies:
+      '@types/node': 20.19.0
+      '@types/tough-cookie': 4.0.5
+      parse5: 7.3.0
+
   '@types/json-schema@7.0.15': {}
 
   '@types/json5@0.0.29': {}
@@ -6603,6 +6574,8 @@
   '@types/react@19.1.8':
     dependencies:
       csstype: 3.1.3
+
+  '@types/tough-cookie@4.0.5': {}
 
   '@types/trusted-types@2.0.7':
     optional: true
@@ -6836,7 +6809,7 @@
 
   agent-base@6.0.2:
     dependencies:
-      debug: 4.4.1
+      debug: 4.4.3
     transitivePeerDependencies:
       - supports-color
     optional: true
@@ -7068,11 +7041,8 @@
 
   caniuse-lite@1.0.30001723: {}
 
-<<<<<<< HEAD
   caniuse-lite@1.0.30001753: {}
 
-  canvg@3.0.11:
-=======
   canvas@2.11.2:
     dependencies:
       '@mapbox/node-pre-gyp': 1.0.11
@@ -7083,8 +7053,7 @@
       - supports-color
     optional: true
 
-  chai@5.3.3:
->>>>>>> 79afdbb9
+  canvg@3.0.11:
     dependencies:
       '@babel/runtime': 7.28.4
       '@types/raf': 3.4.3
@@ -7161,13 +7130,12 @@
 
   concat-map@0.0.1: {}
 
-<<<<<<< HEAD
+  console-control-strings@1.1.0:
+    optional: true
+
   convert-source-map@2.0.0: {}
 
   core-js@3.46.0:
-=======
-  console-control-strings@1.1.0:
->>>>>>> 79afdbb9
     optional: true
 
   core-util-is@1.0.3: {}
@@ -7276,18 +7244,14 @@
     dependencies:
       ms: 2.1.3
 
-<<<<<<< HEAD
   decimal.js-light@2.5.1: {}
 
   decimal.js@10.6.0: {}
-=======
+
   decompress-response@4.2.1:
     dependencies:
       mimic-response: 2.1.0
     optional: true
-
-  deep-eql@5.0.2: {}
->>>>>>> 79afdbb9
 
   deep-is@0.1.4: {}
 
@@ -7857,9 +7821,6 @@
 
   functions-have-names@1.2.3: {}
 
-<<<<<<< HEAD
-  gensync@1.0.0-beta.2: {}
-=======
   gauge@3.0.2:
     dependencies:
       aproba: 2.1.0
@@ -7872,7 +7833,8 @@
       strip-ansi: 6.0.1
       wide-align: 1.1.5
     optional: true
->>>>>>> 79afdbb9
+
+  gensync@1.0.0-beta.2: {}
 
   get-caller-file@2.0.5: {}
 
@@ -8003,7 +7965,7 @@
   https-proxy-agent@5.0.1:
     dependencies:
       agent-base: 6.0.2
-      debug: 4.4.1
+      debug: 4.4.3
     transitivePeerDependencies:
       - supports-color
     optional: true
@@ -8198,11 +8160,7 @@
     dependencies:
       argparse: 2.0.1
 
-<<<<<<< HEAD
   jsdom@27.1.0:
-=======
-  jsdom@25.0.1(canvas@2.11.2):
->>>>>>> 79afdbb9
     dependencies:
       '@acemir/cssom': 0.9.19
       '@asamuzakjp/dom-selector': 6.7.4
@@ -8224,8 +8182,6 @@
       whatwg-url: 15.1.0
       ws: 8.18.3
       xml-name-validator: 5.0.0
-    optionalDependencies:
-      canvas: 2.11.2
     transitivePeerDependencies:
       - bufferutil
       - supports-color
@@ -8403,16 +8359,14 @@
     dependencies:
       '@jridgewell/sourcemap-codec': 1.5.0
 
-<<<<<<< HEAD
   magic-string@0.30.21:
     dependencies:
       '@jridgewell/sourcemap-codec': 1.5.5
-=======
+
   make-dir@3.1.0:
     dependencies:
       semver: 6.3.1
     optional: true
->>>>>>> 79afdbb9
 
   markdown-it@14.1.0:
     dependencies:
@@ -8558,21 +8512,17 @@
     dependencies:
       es6-promise: 3.3.1
 
-<<<<<<< HEAD
   node-releases@2.0.27: {}
-=======
+
   nopt@5.0.0:
     dependencies:
       abbrev: 1.1.1
     optional: true
->>>>>>> 79afdbb9
 
   npm-run-path@4.0.1:
     dependencies:
       path-key: 3.1.1
 
-<<<<<<< HEAD
-=======
   npmlog@5.0.1:
     dependencies:
       are-we-there-yet: 2.0.0
@@ -8581,9 +8531,6 @@
       set-blocking: 2.0.0
     optional: true
 
-  nwsapi@2.2.22: {}
-
->>>>>>> 79afdbb9
   oas-kit-common@1.0.8:
     dependencies:
       fast-safe-stringify: 2.1.1
@@ -8737,6 +8684,10 @@
     dependencies:
       callsites: 3.1.0
 
+  parse5@7.3.0:
+    dependencies:
+      entities: 6.0.1
+
   parse5@8.0.0:
     dependencies:
       entities: 6.0.1
@@ -8751,17 +8702,10 @@
 
   path-type@4.0.0: {}
 
-<<<<<<< HEAD
+  path2d-polyfill@2.0.1:
+    optional: true
+
   pathe@2.0.3: {}
-=======
-  path2d-polyfill@2.0.1:
-    optional: true
-
-  pathe@1.1.2: {}
->>>>>>> 79afdbb9
-
-  performance-now@2.1.0:
-    optional: true
 
   pdfjs-dist@3.11.174:
     optionalDependencies:
@@ -8770,6 +8714,9 @@
     transitivePeerDependencies:
       - encoding
       - supports-color
+
+  performance-now@2.1.0:
+    optional: true
 
   picocolors@1.1.1: {}
 
@@ -9664,11 +9611,7 @@
       lightningcss: 1.30.1
       yaml: 2.8.0
 
-<<<<<<< HEAD
   vitest@4.0.6(@types/node@20.19.0)(happy-dom@20.0.10)(jiti@2.4.2)(jsdom@27.1.0)(lightningcss@1.30.1)(yaml@2.8.0):
-=======
-  vitest@2.1.9(@types/node@20.19.0)(jsdom@25.0.1(canvas@2.11.2))(lightningcss@1.30.1):
->>>>>>> 79afdbb9
     dependencies:
       '@vitest/expect': 4.0.6
       '@vitest/mocker': 4.0.6(vite@7.1.12(@types/node@20.19.0)(jiti@2.4.2)(lightningcss@1.30.1)(yaml@2.8.0))
@@ -9692,12 +9635,8 @@
       why-is-node-running: 2.3.0
     optionalDependencies:
       '@types/node': 20.19.0
-<<<<<<< HEAD
       happy-dom: 20.0.10
       jsdom: 27.1.0
-=======
-      jsdom: 25.0.1(canvas@2.11.2)
->>>>>>> 79afdbb9
     transitivePeerDependencies:
       - jiti
       - less
@@ -9811,12 +9750,10 @@
 
   y18n@5.0.8: {}
 
-<<<<<<< HEAD
   yallist@3.1.1: {}
-=======
+
   yallist@4.0.0:
     optional: true
->>>>>>> 79afdbb9
 
   yallist@5.0.0: {}
 
