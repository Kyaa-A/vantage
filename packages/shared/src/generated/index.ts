// 🚀 Auto-generated API types and hooks by Orval (Tag-Split Mode)
// 🔄 Do not edit manually - regenerate with: pnpm generate-types
// 📁 Organized by FastAPI tags for maximum maintainability
//
// 🎯 Professional API client structure:
// - endpoints/{tag}/     → Hooks organized by FastAPI tags
// - schemas/            → Types grouped by FastAPI tags

// 📦 Export all endpoint hooks organized by FastAPI tags
<<<<<<< HEAD
export * from "./endpoints/auth/auth";
// export * from './endpoints/projects/projects';
export * from "./endpoints/system/system";
export * from "./endpoints/users/users";
=======
export * from './endpoints/auth/auth';
// export * from './endpoints/projects/projects';
export * from './endpoints/system/system';
export * from './endpoints/users/users';
>>>>>>> 6d83b77d

// 📝 Export all TypeScript types (grouped by FastAPI tags)
export * from "./schemas";

// 🔄 Common re-exports for convenience
export type {
  // User & Auth types
  User,
  AuthToken,
  LoginRequest,
<<<<<<< HEAD

  // Project types
  // Project,
  // ProjectCreate,
  // ProjectList,

=======
  
  // Project types  
  // Project,
  // ProjectCreate,
  // ProjectList,
  
>>>>>>> 6d83b77d
  // System types
  ApiResponse,
  HealthCheck,

  // Error types
  HTTPValidationError,
} from "./schemas";<|MERGE_RESOLUTION|>--- conflicted
+++ resolved
@@ -7,17 +7,11 @@
 // - schemas/            → Types grouped by FastAPI tags
 
 // 📦 Export all endpoint hooks organized by FastAPI tags
-<<<<<<< HEAD
+
 export * from "./endpoints/auth/auth";
 // export * from './endpoints/projects/projects';
 export * from "./endpoints/system/system";
 export * from "./endpoints/users/users";
-=======
-export * from './endpoints/auth/auth';
-// export * from './endpoints/projects/projects';
-export * from './endpoints/system/system';
-export * from './endpoints/users/users';
->>>>>>> 6d83b77d
 
 // 📝 Export all TypeScript types (grouped by FastAPI tags)
 export * from "./schemas";
@@ -28,21 +22,12 @@
   User,
   AuthToken,
   LoginRequest,
-<<<<<<< HEAD
 
   // Project types
   // Project,
   // ProjectCreate,
   // ProjectList,
 
-=======
-  
-  // Project types  
-  // Project,
-  // ProjectCreate,
-  // ProjectList,
-  
->>>>>>> 6d83b77d
   // System types
   ApiResponse,
   HealthCheck,
